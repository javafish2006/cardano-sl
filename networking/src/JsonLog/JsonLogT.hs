{-# LANGUAGE FlexibleContexts      #-}
{-# LANGUAGE FlexibleInstances     #-}
{-# LANGUAGE MultiParamTypeClasses #-}
{-# LANGUAGE RankNTypes            #-}
{-# LANGUAGE TypeFamilies          #-}
{-# LANGUAGE UndecidableInstances  #-}

{-|
Module      : JsonLog.JsonLogT
Description : Monad transformer for JSON logging
License:      MIT
Maintainer:   lars.bruenjes@iohk.io
Stability:    experimental
Portability:  GHC

This module provides the monad transformer @'JsonLogT'@
for adding JSON logging to a monad transformer stack.
-}

module JsonLog.JsonLogT
    ( JsonLogT
    , runWithoutJsonLogT
    , runJsonLogT
    , runJsonLogT'
    , runWithJsonLogT
    , runWithJsonLogT'
    , JsonLogConfig(..)
    , jsonLogDefault
    ) where

import           Control.Concurrent.MVar (MVar, withMVar)
import           Control.Monad.Base (MonadBase)
import           Control.Monad.Fix (MonadFix)
import           Control.Monad.IO.Class (MonadIO (..))
import           Control.Monad.Morph (MFunctor (..))
import           Control.Monad.Trans.Class (MonadTrans)
import           Control.Monad.Trans.Control (MonadBaseControl (..))
import           Control.Monad.Trans.Lift.Local (LiftLocal)
import           Control.Monad.Trans.Reader (ReaderT (..))
import           Data.Aeson (ToJSON, encode)
import           Data.ByteString.Lazy.Char8 (hPutStrLn)
import           Formatting (sformat, shown, (%))
import           Serokell.Util.Lens (WrappedM (..))
import           System.IO (Handle, hFlush)
<<<<<<< HEAD
--import           Pos.Util.Log (CanLog, HasLoggerName (..), WithLogger, logWarning)
import           Pos.Util.Log (WithLogger, logWarning)
=======
import           System.Wlog (CanLog, HasLoggerName (..), WithLogger,
                     logWarning)
>>>>>>> 961874f7
import           Universum

import           JsonLog.CanJsonLog (CanJsonLog (..))
import           JsonLog.Event (JLTimedEvent, timedIO, toEvent)
import           Mockable.Channel (Channel, ChannelT)
import           Mockable.Class (Mockable (..))
import           Mockable.Concurrent (Async, Concurrently, Delay, Fork, Promise,
                     ThreadId)
import           Mockable.CurrentTime (CurrentTime)
import           Mockable.Instances (liftMockableWrappedM)
import           Mockable.Metrics (Counter, Distribution, Gauge, Metrics)
import           Mockable.SharedAtomic (SharedAtomic, SharedAtomicT)
import           Mockable.SharedExclusive (SharedExclusive, SharedExclusiveT)

data JsonLogConfig
    = JsonLogDisabled
    | JsonLogConfig (MVar Handle) (JLTimedEvent -> IO Bool)

-- | Monad transformer @'JsonLogT'@ adds support for JSON logging
-- to a monad transformer stack.
newtype JsonLogT m a = JsonLogT (ReaderT JsonLogConfig m a)
    deriving (Functor, Applicative, Monad, MonadTrans, MonadIO, MFunctor,
              MonadThrow, MonadCatch, MonadMask, MonadFix, MonadBase b, LiftLocal)

instance MonadBaseControl b m => MonadBaseControl b (JsonLogT m) where

    type StM (JsonLogT m) a = StM m a

    liftBaseWith f = JsonLogT $ liftBaseWith $ \g -> f (g . packM)

    restoreM = unpackM . restoreM

{-  TODO
instance WithLogger m => CanLog (JsonLogT m) where

instance WithLogger m => HasLoggerName (JsonLogT m) where

    askLoggerName = lift askLoggerName

    modifyLoggerName f = hoist (modifyLoggerName f)
-}

instance Monad m => WrappedM (JsonLogT m) where

    type UnwrappedM (JsonLogT m) = ReaderT JsonLogConfig m

    unpackM = JsonLogT

    packM (JsonLogT m) = m

type instance Gauge (JsonLogT m) = Gauge m
type instance Counter (JsonLogT m) = Counter m
type instance Distribution (JsonLogT m) = Distribution m
type instance ThreadId (JsonLogT m) = ThreadId m
type instance Promise (JsonLogT m) = Promise m
type instance SharedAtomicT (JsonLogT m) = SharedAtomicT m
type instance SharedExclusiveT (JsonLogT m) = SharedExclusiveT m
type instance ChannelT (JsonLogT m) = ChannelT m

instance Mockable Fork m => Mockable Fork (JsonLogT m) where

    liftMockable = liftMockableWrappedM

instance Mockable Delay m => Mockable Delay (JsonLogT m) where

    liftMockable = liftMockableWrappedM

instance Mockable Async m => Mockable Async (JsonLogT m) where

    liftMockable = liftMockableWrappedM

instance Mockable Concurrently m => Mockable Concurrently (JsonLogT m) where

    liftMockable = liftMockableWrappedM

instance Mockable CurrentTime m => Mockable CurrentTime (JsonLogT m) where

    liftMockable = liftMockableWrappedM

instance Mockable SharedAtomic m => Mockable SharedAtomic (JsonLogT m) where

    liftMockable = liftMockableWrappedM

instance Mockable SharedExclusive m => Mockable SharedExclusive (JsonLogT m) where

    liftMockable = liftMockableWrappedM

instance Mockable Channel m => Mockable Channel (JsonLogT m) where

    liftMockable = liftMockableWrappedM


instance Mockable Metrics m => Mockable Metrics (JsonLogT m) where

    liftMockable = liftMockableWrappedM

jsonLogDefault
    :: (ToJSON a, MonadCatch m, WithLogger m)
    => JsonLogConfig
    -> a -> m ()
jsonLogDefault jlc x =
    case jlc of
        JsonLogDisabled -> return ()
        JsonLogConfig v decide -> do
            event <- toEvent <$> timedIO x
            b     <- liftIO (decide event)
                `catchAny` \e -> do
                    logWarning $ sformat ("error in deciding whether to json log: "%shown) e
                    return False
            when b $ liftIO (withMVar v $ \h -> (hPutStrLn h (encode event) >> hFlush h))
                `catchAny` \e ->
                    logWarning $ sformat ("can't write json log: "%shown) e

instance ( MonadIO m
         , WithLogger m
         , MonadCatch m) => CanJsonLog (JsonLogT m) where

    jsonLog x = JsonLogT (ReaderT $ \jlc -> jsonLogDefault jlc x)

-- | This function simply discards all JSON log messages.
runWithoutJsonLogT :: JsonLogT m a -> m a
runWithoutJsonLogT (JsonLogT m) = runReaderT m JsonLogDisabled

-- | Runs a computation containing JSON log messages,
-- either discarding all messages or writing
-- some of them to a handle.
runJsonLogT :: MonadIO m
            => Maybe (Handle, JLTimedEvent -> IO Bool) -- ^ If @'Nothing'@, JSON log messages are discarded, if @'Just' (h, f)@,
                                                       -- log messages @e@ are written to handle @h@ if @f e@ returns @True@,
                                                       -- and are otherwise discarded.
            -> JsonLogT m a                            -- ^ A monadic computation containing JSON log messages.
            -> m a
runJsonLogT Nothing            m            = runWithoutJsonLogT m
runJsonLogT (Just (h, decide)) (JsonLogT m) = do
    v <- newMVar h
    runReaderT m $ JsonLogConfig v decide

-- | Runs a computation containing JSON log messages,
-- either discarding all messages or writing them to a handle.
runJsonLogT' :: MonadIO m
             => Maybe Handle -- ^ If @'Nothing'@, JSON log messages are discarded, if @'Just' h@,
                             -- log messages are written to handle @h@.
             -> JsonLogT m a -- ^ A monadic computation containing JSON log messages.
             -> m a
runJsonLogT' mh = runJsonLogT $ fmap (\h -> (h, const $ return True)) mh

-- | Runs a computation containing JSON log messages,
-- writing some of them to a handle.
runWithJsonLogT :: MonadIO m
                => Handle                    -- ^ The handle to write log messages to.
                -> (JLTimedEvent -> IO Bool) -- ^ Monadic predicate to decide whether a given log message
                                             -- should be written to the handle or be discarded.
                -> JsonLogT m a              -- ^ A monadic computation containing JSON log messages.
                -> m a
runWithJsonLogT h decide = runJsonLogT $ Just (h, decide)

-- | Runs a computation containing JSON log messages,
-- writing them to a handle.
runWithJsonLogT' :: MonadIO m
                 => Handle       -- ^ The handle to write log messages to.
                 -> JsonLogT m a -- ^ A monadic computation containing JSON log messages.
                 -> m a
runWithJsonLogT' = runJsonLogT' . Just<|MERGE_RESOLUTION|>--- conflicted
+++ resolved
@@ -40,15 +40,9 @@
 import           Data.Aeson (ToJSON, encode)
 import           Data.ByteString.Lazy.Char8 (hPutStrLn)
 import           Formatting (sformat, shown, (%))
+import           Pos.Util.Log (WithLogger, logWarning)
 import           Serokell.Util.Lens (WrappedM (..))
 import           System.IO (Handle, hFlush)
-<<<<<<< HEAD
---import           Pos.Util.Log (CanLog, HasLoggerName (..), WithLogger, logWarning)
-import           Pos.Util.Log (WithLogger, logWarning)
-=======
-import           System.Wlog (CanLog, HasLoggerName (..), WithLogger,
-                     logWarning)
->>>>>>> 961874f7
 import           Universum
 
 import           JsonLog.CanJsonLog (CanJsonLog (..))
