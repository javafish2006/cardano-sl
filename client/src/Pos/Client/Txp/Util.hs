--- conflicted
+++ resolved
@@ -77,15 +77,10 @@
 import           Pos.DB (MonadGState, gsAdoptedBVData)
 import           Pos.Script (Script)
 import           Pos.Script.Examples (multisigRedeemer, multisigValidator)
-<<<<<<< HEAD
-import           Pos.Txp (Tx (..), TxAux (..), TxFee (..), TxIn (..), TxInWitness (..), TxOut (..),
-                          TxOutAux (..), TxSigData (..), Utxo)
-import           Pos.Util.Log.LogSafe (SecureLog, buildUnsecure)
-=======
 import           Pos.Txp (Tx (..), TxAux (..), TxFee (..), TxIn (..),
                      TxInWitness (..), TxOut (..), TxOutAux (..),
                      TxSigData (..), Utxo)
->>>>>>> 961874f7
+import           Pos.Util.Log.LogSafe (SecureLog, buildUnsecure)
 import           Test.QuickCheck (Arbitrary (..), elements)
 
 import           Data.Semigroup (Semigroup)
