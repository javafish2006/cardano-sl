--- conflicted
+++ resolved
@@ -17,12 +17,7 @@
 import           Pos.Infra.Diffusion.Types (Diffusion)
 import qualified Pos.Infra.Diffusion.Types as Diffusion
                      (Diffusion (sendUpdateProposal, sendVote))
-<<<<<<< HEAD
-import           Pos.Update (UpId, UpdateProposal, UpdateVote (..),
-                     mkUpdateVoteSafe)
 import           Pos.Util.Trace.Named (TraceNamed, logInfo)
-=======
->>>>>>> 658af4f0
 import           Pos.WorkMode.Class (MinWorkMode)
 
 -- | Send UpdateVote to given addresses
