--- conflicted
+++ resolved
@@ -1,9 +1,5 @@
 name:                cardano-sl-util-test
-<<<<<<< HEAD
-version:             1.2.0
-=======
 version:             1.3.0
->>>>>>> 2f6fcbc5
 synopsis:            Cardano SL - general utilities (tests)
 description:         QuickCheck Arbitrary instances for the Cardano SL general
                      utilities package.
