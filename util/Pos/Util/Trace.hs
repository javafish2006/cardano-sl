--- conflicted
+++ resolved
@@ -2,60 +2,29 @@
 
 module Pos.Util.Trace
     ( Trace (..)
-<<<<<<< HEAD
-    , setupLogging
-    , TraceIO
-=======
     , natTrace
->>>>>>> e1c02654
     , trace
     , traceWith
     , noTrace
-    -- * log messages
     , stdoutTrace
-<<<<<<< HEAD
-    , logTrace
-    , logDebug
-    , logInfo
-    , logWarning
-    , logNotice
-    , logError
-    -- * Pos.Util.Log reexport
-    , Log.Severity (..)
-=======
     , stdoutTraceConcurrent
->>>>>>> e1c02654
     ) where
 
 import           Universum hiding (trace, newEmptyMVar)
 import           Control.Concurrent.MVar (newEmptyMVar, withMVar)
 import           Data.Functor.Contravariant (Contravariant (..), Op (..))
 import qualified Data.Text.IO as TIO
-<<<<<<< HEAD
-import qualified Pos.Util.Log as Log
-=======
->>>>>>> e1c02654
 
 -- | Abstracts logging.
 newtype Trace m s = Trace
     { runTrace :: Op (m ()) s
     }
 
-type TraceIO = Trace IO (Log.Severity, Text)
-
 instance Contravariant (Trace m) where
     contramap f = Trace . contramap f . runTrace
 
-<<<<<<< HEAD
-
--- | setup logging and return a Trace
-setupLogging :: LoggerConfig -> TraceIO
-setupLogging _ = logTrace "something"
-
-=======
 natTrace :: (forall x . m x -> n x) -> Trace m s -> Trace n s
 natTrace nat (Trace (Op tr)) = Trace $ Op $ nat . tr
->>>>>>> e1c02654
 
 trace :: Trace m s -> s -> m ()
 trace = getOp . runTrace
@@ -74,31 +43,9 @@
 stdoutTrace :: Trace IO Text
 stdoutTrace = Trace $ Op $ TIO.putStrLn
 
-<<<<<<< HEAD
--- | A 'Trace' that uses logging
-logTrace :: Log.LoggerName -> TraceIO
-logTrace loggerName = Trace $ Op $ \(severity, txt) ->
-    Log.usingLoggerName loggerName $ Log.logMessage severity txt
-
-logDebug :: TraceIO -> Trace IO Text
-logDebug lt = contramap ((,) Log.Debug) lt
-
-logInfo :: TraceIO -> Trace IO Text
-logInfo lt = contramap ((,) Log.Info) lt
-
-logWarning :: TraceIO -> Trace IO Text
-logWarning lt = contramap ((,) Log.Warning) lt
-
-logNotice :: TraceIO -> Trace IO Text
-logNotice lt = contramap ((,) Log.Notice) lt
-
-logError :: TraceIO -> Trace IO Text
-logError lt = contramap ((,) Log.Error) lt
-=======
 -- | Trace lines to stdout, with concurrency control.
 stdoutTraceConcurrent :: IO (Trace IO Text)
 stdoutTraceConcurrent = do
     mv <- newEmptyMVar :: IO (MVar ())
     let traceIt = \txt -> withMVar mv $ \_ -> TIO.putStrLn txt
-    pure $ Trace $ Op $ traceIt
->>>>>>> e1c02654
+    pure $ Trace $ Op $ traceIt