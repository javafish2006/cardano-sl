{-# LANGUAGE DeriveAnyClass    #-}
{-# LANGUAGE DeriveGeneric     #-}
{-# LANGUAGE OverloadedStrings #-}

module Pos.Util.LoggerConfig
       ( LoggerConfig (..)
       , RotationParameters (..)
       , LogHandler (..)
       , LoggerTree (..)
       , BackendKind (..)
       , LogSecurityLevel (..)
       , defaultTestConfiguration
       , defaultInteractiveConfiguration
       , jsonInteractiveConfiguration
       -- * access
       , lcLoggerTree
       , lcRotation
       , lcBasePath
       , ltHandlers
       , ltMinSeverity
       , rpKeepFiles
       , rpLogLimit
       , lhBackend
       , lhName
       , lhFpath
       , lhSecurityLevel
       , lhMinSeverity
       -- * functions
       , parseLoggerConfig
       , retrieveLogFiles
       , setLogPrefix
       ) where

import           Data.Yaml as Y
import           GHC.Generics
import           Universum

import           Control.Lens (each, makeLenses)
import qualified Data.Text as T

import           System.FilePath (normalise)

import           Pos.Util.Log.Severity


-- | @'BackendKind@ defines the available backends
data BackendKind = FileTextBE
                 | FileJsonBE
                 | StdoutBE
                 | DevNullBE
                 deriving (Eq, Generic, Show)
instance ToJSON BackendKind
instance FromJSON BackendKind where

-- | @'RotationParameters'@ one of the two categories  used in the
--   logging config, specifying the log rotation parameters
data RotationParameters = RotationParameters
    { _rpLogLimit  :: !Word64  -- ^ max size of file in bytes
    , _rpKeepFiles :: !Word    -- ^ number of files to keep
    } deriving (Generic, Show)

instance ToJSON RotationParameters
instance FromJSON RotationParameters where
    parseJSON = withObject "rotation params" $ \o -> do
        _rpLogLimit  <- o .: "logLimit"
        _rpKeepFiles <- o .: "keepFiles"
        return RotationParameters{..}

makeLenses ''RotationParameters

data LogSecurityLevel
    = SecretLogLevel
    | PublicLogLevel
    deriving (Eq, Show, Generic)

deriving instance ToJSON LogSecurityLevel
deriving instance FromJSON LogSecurityLevel

-- | @'LogHandler'@ describes the output handler (file, stdout, ..)
--
data LogHandler = LogHandler
    { _lhName          :: !T.Text
      -- ^ name of the handler
    , _lhFpath         :: !(Maybe FilePath)
      -- ^ file path
<<<<<<< HEAD
    , _lhBackend     :: !BackendKind
=======
    , _lhSecurityLevel :: !(Maybe LogSecurityLevel)
      -- ^ file will be public or private
    , _lhBackend       :: !BackendKind
>>>>>>> 8eeaf9ca
      -- ^ describes the backend (scribe for katip) to be loaded
    , _lhMinSeverity   :: !(Maybe Severity)
      -- ^ the minimum severity to be logged
    } deriving (Generic,Show)

instance ToJSON LogHandler
instance FromJSON LogHandler where
    parseJSON = withObject "log handler" $ \o -> do
        (_lhName :: T.Text) <- o .: "name"
        (_lhFpath :: Maybe FilePath) <- fmap normalise <$> o .:? "filepath"
<<<<<<< HEAD
        (_lhBackend :: BackendKind) <- o .: "backend"
=======
        (_lhSecurityLevel :: Maybe LogSecurityLevel) <- o .:? "logsafety"
        (_lhBackend :: BackendKind ) <- o .: "backend"
>>>>>>> 8eeaf9ca
        (_lhMinSeverity :: Maybe Severity) <- o .:? "severity"
        pure LogHandler{..}

makeLenses ''LogHandler

-- | @'LoggerTree'@ contains the actual logging configuration,
--    'Severity' and 'LogHandler'
data LoggerTree = LoggerTree
    { _ltMinSeverity :: !Severity
    , _ltHandlers    :: ![LogHandler]
    } deriving (Generic, Show)

instance ToJSON LoggerTree
instance FromJSON LoggerTree where
    parseJSON = withObject "logger tree" $ \o -> do
        (singleFile :: Maybe FilePath) <- fmap normalise <$> o .:? "file"
        (manyFiles :: [FilePath]) <- map normalise <$> (o .:? "files" .!= [])
        handlers <- o .:? "handlers" .!= []
        let fileHandlers =
              map (\fp ->
                let name = T.pack fp in
                LogHandler { _lhName=name
                           , _lhFpath=Just fp
                           , _lhBackend=FileTextBE
                           , _lhMinSeverity=Just Debug
                           , _lhSecurityLevel=case ".pub" `T.isSuffixOf` name of
                                True -> Just PublicLogLevel
                                _    -> Just SecretLogLevel
                           }) $
                maybeToList singleFile ++ manyFiles
        let _ltHandlers = fileHandlers <> handlers
        (_ltMinSeverity :: Severity) <- o .: "severity" .!= Debug
        return LoggerTree{..}

instance Semigroup LoggerTree
instance Monoid LoggerTree where
    mempty = LoggerTree { _ltMinSeverity = Debug
                   , _ltHandlers = [LogHandler { _lhName="node", _lhFpath=Just "node.log"
                                               , _lhBackend=FileTextBE
                                               , _lhMinSeverity=Just Debug
                                               , _lhSecurityLevel=Just PublicLogLevel}]
                   }
        --  default values
    mappend = (<>)

makeLenses ''LoggerTree

-- | @'LoggerConfig'@ is the top level configuration datatype
data LoggerConfig = LoggerConfig
    { _lcRotation   :: !(Maybe RotationParameters)
    , _lcLoggerTree :: !LoggerTree
    , _lcBasePath   :: !(Maybe FilePath)
    } deriving (Generic, Show)

instance ToJSON LoggerConfig
instance FromJSON LoggerConfig where
    parseJSON = withObject "config " $ \o -> do
        _lcRotation <- o .:? "rotation"
        _lcLoggerTree <- o .: "loggerTree"
        _lcBasePath <- o .:? "logdir"
        return LoggerConfig{..}

instance Semigroup LoggerConfig
instance Monoid LoggerConfig where
    mempty = LoggerConfig { _lcRotation = Just RotationParameters {
                                            _rpLogLimit = 10 * 1024 * 1024,
                                            _rpKeepFiles = 10 }
                     , _lcLoggerTree = mempty
                     , _lcBasePath = Nothing
                     }
        --  default values
    mappend = (<>)

makeLenses ''LoggerConfig


-- | 'parseLoggerConfig' parses a file for the standard logging
--    configuration. Exceptions about opening the file (non existent/permissions)
--    are not handled here. Currently porting log-warper's definition
parseLoggerConfig :: MonadIO m => FilePath -> m LoggerConfig
parseLoggerConfig lcPath =
    liftIO $ join $ either throwM return <$> Y.decodeFileEither lcPath

-- | set log prefix
setLogPrefix :: Maybe FilePath -> LoggerConfig -> IO LoggerConfig
setLogPrefix Nothing lc     = return lc
setLogPrefix bp@(Just _) lc = return lc{ _lcBasePath = bp }


-- | Given logger config, retrieves all (logger name, filepath) for
-- every logger that has file handle. Filepath inside does __not__
-- contain the common logger config prefix.
-- (this function was in infra/Pos/Reporting/Methods.hs)
retrieveLogFiles :: LoggerConfig -> [(Text, FilePath)]
retrieveLogFiles lc =
    map (\LogHandler{..} -> (_lhName, fromMaybe "<unk>" _lhFpath)) $
      filter (\LogHandler{..} -> isJust _lhFpath) lhs
    where
        lhs = lc ^. lcLoggerTree ^. ltHandlers ^.. each

-- | @LoggerConfig@ used interactively
-- output to console and minimum Debug severity
defaultInteractiveConfiguration :: Severity -> LoggerConfig
defaultInteractiveConfiguration minSeverity =
    let _lcRotation = Nothing
        _lcBasePath = Nothing
        _lcLoggerTree = LoggerTree {
            _ltMinSeverity = Debug,
            _ltHandlers = [ LogHandler {
                _lhBackend = StdoutBE,
                _lhName = "console",
                _lhFpath = Nothing,
                _lhSecurityLevel = Just SecretLogLevel,
                _lhMinSeverity = Just minSeverity }
                          ]
          }
    in
    LoggerConfig{..}

-- | @LoggerConfig@ used in benchmarks
-- output to console and as JSON to file
jsonInteractiveConfiguration :: Severity -> LoggerConfig
jsonInteractiveConfiguration minSeverity =
    let _lcRotation = Nothing
        _lcBasePath = Nothing
        _lcLoggerTree = LoggerTree {
            _ltMinSeverity = Debug,
            _ltHandlers = [ LogHandler {
                _lhBackend = StdoutBE,
                _lhName = "console",
                _lhFpath = Nothing,
                _lhMinSeverity = Just minSeverity }
                          , LogHandler {
                _lhBackend = FileJsonBE,
                _lhName = "json",
                _lhFpath = Just "node.json",
                _lhSecurityLevel = Just SecretLogLevel,
                _lhMinSeverity = Just minSeverity }
                          ]
          }
    in
    LoggerConfig{..}

-- | @LoggerConfig@ used in testing
-- no output and minimum Debug severity
defaultTestConfiguration :: Severity -> LoggerConfig
defaultTestConfiguration minSeverity =
    let _lcRotation = Nothing
        _lcBasePath = Nothing
        _lcLoggerTree = LoggerTree {
            _ltMinSeverity = Debug,
            _ltHandlers = [ LogHandler {
                _lhBackend = DevNullBE,
                _lhName = "devnull",
                _lhFpath = Nothing,
                _lhSecurityLevel = Just SecretLogLevel,
                _lhMinSeverity = Just minSeverity } ]
          }
    in
    LoggerConfig{..}<|MERGE_RESOLUTION|>--- conflicted
+++ resolved
@@ -83,13 +83,9 @@
       -- ^ name of the handler
     , _lhFpath         :: !(Maybe FilePath)
       -- ^ file path
-<<<<<<< HEAD
-    , _lhBackend     :: !BackendKind
-=======
     , _lhSecurityLevel :: !(Maybe LogSecurityLevel)
       -- ^ file will be public or private
     , _lhBackend       :: !BackendKind
->>>>>>> 8eeaf9ca
       -- ^ describes the backend (scribe for katip) to be loaded
     , _lhMinSeverity   :: !(Maybe Severity)
       -- ^ the minimum severity to be logged
@@ -100,12 +96,8 @@
     parseJSON = withObject "log handler" $ \o -> do
         (_lhName :: T.Text) <- o .: "name"
         (_lhFpath :: Maybe FilePath) <- fmap normalise <$> o .:? "filepath"
-<<<<<<< HEAD
-        (_lhBackend :: BackendKind) <- o .: "backend"
-=======
         (_lhSecurityLevel :: Maybe LogSecurityLevel) <- o .:? "logsafety"
         (_lhBackend :: BackendKind ) <- o .: "backend"
->>>>>>> 8eeaf9ca
         (_lhMinSeverity :: Maybe Severity) <- o .:? "severity"
         pure LogHandler{..}
 
