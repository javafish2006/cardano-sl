--- conflicted
+++ resolved
@@ -37,13 +37,8 @@
 type Packing = BinaryP
 type ConnState = ()
 
-<<<<<<< HEAD
-workers :: NodeId -> StdGen -> NetworkDiscovery K.KademliaDiscoveryErrorCode Production -> [Worker Packing Production]
+workers :: NodeId -> StdGen -> NetworkDiscovery K.KademliaDiscoveryErrorCode Production -> [Worker Packing ConnState Production]
 workers anId generator discovery = [pingWorker generator]
-=======
-workers :: NodeId -> StdGen -> NetworkDiscovery K.KademliaDiscoveryErrorCode Production -> [Worker Packing ConnState Production]
-workers id gen discovery = [pingWorker gen]
->>>>>>> 8e25b7d8
     where
     pingWorker :: StdGen -> SendActions Packing ConnState Production -> Production ()
     pingWorker gen sendActions = loop gen
@@ -55,36 +50,21 @@
             _ <- knownPeers discovery
             _ <- discoverPeers discovery
             peerSet <- knownPeers discovery
-<<<<<<< HEAD
             liftIO . putStrLn $ show anId ++ " has peer set: " ++ show peerSet
             forM_ (S.toList peerSet) $ \addr -> withConnectionTo sendActions (NodeId addr) $
-                \(cactions :: ConversationActions Void Pong Production) -> do
-=======
-            liftIO . putStrLn $ show id ++ " has peer set: " ++ show peerSet
-            forM_ (S.toList peerSet) $ \addr -> withConnectionTo sendActions (NodeId addr) (fromString "ping") $
                 \(cactions :: ConversationActions ConnState Void Pong Production) -> do
->>>>>>> 8e25b7d8
                     received <- recv cactions
                     case received of
                         Just Pong -> liftIO . putStrLn $ show anId ++ " heard PONG from " ++ show addr
                         Nothing -> error "Unexpected end of input"
             loop gen'
 
-<<<<<<< HEAD
-listeners :: NodeId -> [Listener Packing Production]
+listeners :: NodeId -> [Listener Packing ConnState Production]
 listeners anId = [pongListener]
-    where
-    pongListener :: ListenerAction Packing Production
-    pongListener = ListenerActionConversation $ \peerId (cactions :: ConversationActions Pong Void Production) -> do
-        liftIO . putStrLn $ show anId ++  " heard PING from " ++ show peerId
-=======
-listeners :: NodeId -> [Listener Packing ConnState Production]
-listeners id = [Listener (fromString "ping") pongListener]
     where
     pongListener :: ListenerAction Packing ConnState Production
     pongListener = ListenerActionConversation $ \peerId (cactions :: ConversationActions ConnState Pong Void Production) -> do
-        liftIO . putStrLn $ show id ++  " heard PING from " ++ show peerId
->>>>>>> 8e25b7d8
+        liftIO . putStrLn $ show anId ++  " heard PING from " ++ show peerId
         send cactions Pong
 
 makeNode :: Transport Production
