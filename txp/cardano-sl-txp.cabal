--- conflicted
+++ resolved
@@ -59,8 +59,6 @@
     Pos.Script
     Pos.Script.Examples
 
-<<<<<<< HEAD
-=======
     Pos.Aeson.Txp
 
     Pos.Arbitrary.Txp
@@ -69,9 +67,7 @@
 
     Pos.Binary.Txp
     Pos.Binary.Txp.Network
-    Pos.Binary.Txp.Core
 
->>>>>>> 6b733e06
   build-depends:       QuickCheck
                      , aeson
                      , base
