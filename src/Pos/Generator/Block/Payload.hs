--- conflicted
+++ resolved
@@ -25,17 +25,10 @@
 import           Pos.AllSecrets             (asSecretKeys, asSpendingData,
                                              unInvAddrSpendingData, unInvSecretsMap)
 import           Pos.Client.Txp.Util        (makeAbstractTx, overrideTxDistrBoot,
-<<<<<<< HEAD
-                                             txToLinearFee, unTxError)
+                                             runTxCreator, txToLinearFee, unTxError)
 import           Pos.Core                   (AddrSpendingData (..), Address (..), Coin,
                                              SlotId (..), StakeholderId, TxFeePolicy (..),
                                              addressHash, bvdTxFeePolicy, coinToInteger,
-=======
-                                             runTxCreator, txToLinearFee, unTxError)
-import           Pos.Core                   (Address (..), Coin, SlotId (..),
-                                             TxFeePolicy (..), addressDetailedF,
-                                             bvdTxFeePolicy, coinToInteger,
->>>>>>> 5cf87403
                                              makePubKeyAddress, mkCoin, sumCoins,
                                              unsafeGetCoin, unsafeIntegerToCoin)
 import           Pos.Crypto                 (SecretKey, SignTag (SignTx), WithHash (..),
