--- conflicted
+++ resolved
@@ -52,7 +52,6 @@
                                                   traverseLoggerConfig, usingLoggerName)
 import           Universum
 
-<<<<<<< HEAD
 import           Pos.Binary                      ()
 import           Pos.CLI                         (readLoggerConfig)
 import           Pos.Communication               (SysStartRequest (..), allListeners,
@@ -62,29 +61,16 @@
                                                   sysStartRespListener)
 import           Pos.Constants                   (RunningMode (..), defaultPeers,
                                                   isDevelopment, runningMode)
-import           Pos.DHT                         (BiP (..), ListenerDHT, MonadDHT (..),
+import           Pos.DHT.Model                   (BiP (..), ListenerDHT, MonadDHT (..),
                                                   mapListenerDHT, sendToNeighbors)
-=======
-import           Pos.Binary                   ()
-import           Pos.CLI                      (readLoggerConfig)
-import           Pos.Communication            (SysStartRequest (..), allListeners,
-                                               noCacheMessageNames, sysStartReqListener,
-                                               sysStartReqListenerSlave,
-                                               sysStartRespListener)
-import           Pos.Constants                (RunningMode (..), defaultPeers,
-                                               isDevelopment, runningMode)
-import           Pos.DHT.Model                (BiP (..), ListenerDHT, MonadDHT (..),
-                                               mapListenerDHT, sendToNeighbors)
->>>>>>> 62db3847
 #ifdef WITH_ROCKS
 import qualified Pos.Modern.DB                   as Modern
 import qualified Pos.Modern.Txp.Holder           as Modern
 import qualified Pos.Modern.Txp.Storage.UtxoView as Modern
 #endif
-<<<<<<< HEAD
 import           Pos.Context                     (ContextHolder (..), NodeContext (..),
                                                   runContextHolder)
-import           Pos.DHT.Class                   (DHTPacking, MonadDHTDialog)
+import           Pos.DHT.Model.Class             (DHTPacking, MonadDHTDialog)
 import           Pos.DHT.Real                    (KademliaDHT, KademliaDHTConfig (..),
                                                   KademliaDHTInstance,
                                                   KademliaDHTInstanceConfig (..),
@@ -105,31 +91,7 @@
 import           Pos.WorkMode                    (ProductionMode, RawRealMode,
                                                   ServiceMode, SocketState, StatsMode,
                                                   runTxLDImpl)
-=======
-import           Pos.Context                  (ContextHolder (..), NodeContext (..),
-                                               runContextHolder)
-import           Pos.DHT.Model.Class          (DHTPacking, MonadDHTDialog)
-import           Pos.DHT.Real                 (KademliaDHT, KademliaDHTConfig (..),
-                                               KademliaDHTInstance,
-                                               KademliaDHTInstanceConfig (..),
-                                               runKademliaDHT, startDHTInstance,
-                                               stopDHTInstance)
-import           Pos.Launcher.Param           (BaseParams (..), LoggingParams (..),
-                                               NodeParams (..))
-import           Pos.Ssc.Class                (SscConstraint, SscNodeContext, SscParams,
-                                               sscCreateNodeContext)
-import           Pos.Ssc.LocalData            (runSscLDImpl)
-import           Pos.State                    (NodeState, closeState, openMemState,
-                                               openState, runDBHolder)
-import           Pos.State.Storage            (storageFromUtxo)
-import           Pos.Statistics               (getNoStatsT, runStatsT)
-import           Pos.Types                    (Timestamp (Timestamp), timestampF)
-import           Pos.Util                     (runWithRandomIntervals)
-import           Pos.Worker                   (statsWorkers)
-import           Pos.WorkMode                 (ProductionMode, RawRealMode, ServiceMode,
-                                               SocketState, StatsMode, runTxLDImpl)
-
->>>>>>> 62db3847
+
 ----------------------------------------------------------------------------
 -- Service node runners
 ----------------------------------------------------------------------------
