{-# LANGUAGE ConstraintKinds      #-}
{-# LANGUAGE Rank2Types           #-}
{-# LANGUAGE ScopedTypeVariables  #-}
{-# LANGUAGE TemplateHaskell      #-}
{-# LANGUAGE TypeFamilies         #-}

-- | Instance of SscStorageClass.

module Pos.Ssc.GodTossing.Storage
       ( -- * Instances
         -- ** instance SscStorageClass SscGodTossing
         getGlobalCerts
       , getVerifiedCerts
       , gtGetGlobalState
       ) where

import           Control.Lens                   (over, to, use, view, views, (%=), (.=),
                                                 (^.), _1, _2)
import           Control.Monad.IfElse           (whileM)
import           Control.Monad.Reader           (ask)
import           Data.Default                   (def)
import qualified Data.HashMap.Strict            as HM
import qualified Data.HashSet                   as HS
import qualified Data.List.NonEmpty             as NE
import           Serokell.Util.Verify           (VerificationRes (..), isVerSuccess,
                                                 verifyGeneric)
import           Universum

import           Pos.Binary.Ssc                 ()
<<<<<<< HEAD
import           Pos.Constants                  (k)
import           Pos.DB                         (MonadDB, getBlock)
import           Pos.Ssc.Class.Storage          (SscStorageClass (..))
=======
import           Pos.Constants                  (k, vssMaxTTL)
import           Pos.Context.Class              (readRichmen)
import           Pos.DB                         (MonadDB, getBlock, getBlockHeader,
                                                 loadBlocksWhile)
import           Pos.Ssc.Class.Storage          (SscImpureQuery, SscStorageClass (..))
>>>>>>> 805bff32
import           Pos.Ssc.Class.Types            (Ssc (..))
import           Pos.Ssc.Extra.MonadGS          (MonadSscGS (..), sscRunGlobalQuery)
import           Pos.Ssc.GodTossing.Error       (SeedError)
import           Pos.Ssc.GodTossing.Functions   (checkCommShares,
                                                 checkOpeningMatchesCommitment,
                                                 checkShares, isCommitmentIdx,
                                                 isOpeningIdx, isSharesIdx,
                                                 verifyGtPayload)
import           Pos.Ssc.GodTossing.Genesis     (genesisCertificates)
import           Pos.Ssc.GodTossing.Seed        (calculateSeed)
import           Pos.Ssc.GodTossing.Types       (GtGlobalState (..), GtPayload (..),
                                                 SscGodTossing, VssCertificatesMap,
                                                 gsCommitments, gsOpenings, gsShares,
                                                 gsVssCertificates, vcVssKey,
                                                 _gpCertificates)
import           Pos.Ssc.GodTossing.Types.Base  (VssCertificate (..))
import qualified Pos.Ssc.GodTossing.VssCertData as VCD
import           Pos.Types                      (Block, EpochIndex, HeaderHash, NEBlocks,
                                                 Richmen, SharedSeed, SlotId (..),
                                                 blockMpc, blockSlot, crucialSlot,
                                                 epochIndexL, epochOrSlot, epochOrSlotG,
                                                 gbHeader, prevBlockL)
import           Pos.Util                       (readerToState)

type GSQuery a  = forall m . (MonadReader GtGlobalState m) => m a
type GSUpdate a = forall m . (MonadState GtGlobalState m) => m a

instance SscStorageClass SscGodTossing where
    sscLoadGlobalState = mpcLoadGlobalState
    sscApplyBlocksM = mpcApplyBlocks
    sscRollbackM = mpcRollback
    sscVerifyBlocksM = mpcVerifyBlocks
    sscCalculateSeedM = calculateSeedQ

gtGetGlobalState
    :: (MonadSscGS SscGodTossing m)
    => m GtGlobalState
gtGetGlobalState = sscRunGlobalQuery ask

getGlobalCerts
    :: (MonadSscGS SscGodTossing m)
    => m VssCertificatesMap
getGlobalCerts = sscRunGlobalQuery $ VCD.certs <$> view gsVssCertificates

-- | Verified certs for slotId
getVerifiedCerts :: (MonadSscGS SscGodTossing m) => SlotId -> m VssCertificatesMap
getVerifiedCerts (crucialSlot -> crucSlotId) =
    sscRunGlobalQuery $
        VCD.certs . VCD.setLastKnownSlot crucSlotId <$> view gsVssCertificates

-- | Verify that if one adds given block to the current chain, it will
-- remain consistent with respect to SSC-related data.
mpcVerifyBlock :: Bool -> Richmen -> Block SscGodTossing -> GSQuery VerificationRes
-- Genesis blocks don't have any SSC data.
mpcVerifyBlock _ _ (Left _) = return VerSuccess
-- Main blocks have commitments, openings, shares and VSS
-- certificates.  We optionally (depending on verifyPure argument) use
-- verifyGtPayload to make the most general checks and also use global
-- data to make more checks using this data.
mpcVerifyBlock verifyPure richmen (Right b) = do
    let SlotId{siSlot = slotId} = b ^. blockSlot
        payload      = b ^. blockMpc
        curEpoch = siEpoch $ b ^. blockSlot
        blockCerts = _gpCertificates payload

    globalCommitments <- view gsCommitments
    globalOpenings    <- view gsOpenings
    globalShares      <- view gsShares
    globalCerts       <- views gsVssCertificates VCD.certs

    let isComm       = (isCommitmentIdx slotId, "slotId doesn't belong commitment phase")
        isOpen       = (isOpeningIdx slotId, "slotId doesn't belong openings phase")
        isShare      = (isSharesIdx slotId, "slotId doesn't belong share phase")
    -- For commitments we
    --   * check that the nodes haven't already sent their commitments before
    --     in some different block
    --   * check that a VSS certificate is present for the committing node
    let commChecks comms certs =
            [ isComm
            , (all (`HM.member` participants)
                   (HM.keys comms),
                   "some committing nodes haven't sent a VSS certificate")
            , (all (not . (`HM.member` globalCommitments))
                   (HM.keys comms),
                   "some nodes have already sent their commitments")
            , (all (checkCommShares vssPublicKeys) (toList comms),
                   "some commShares has been generated on wrong participants")
            -- [CSL-206]: check that share IDs are different.
            ]
          where
            allCerts = certs <> globalCerts
            participants = allCerts `HM.intersection` (HM.fromList $ zip (toList richmen) (repeat ()))
            vssPublicKeys = HS.fromList $ map vcVssKey $ toList participants

    -- For openings, we check that
    --   * the opening isn't present in previous blocks
    --   * corresponding commitment is present
    --   * the opening matches the commitment
    let openChecks opens =
            [ isOpen
            , (all (not . (`HM.member` globalOpenings))
                   (HM.keys opens),
                   "some nodes have already sent their openings")
            , (all (`HM.member` globalCommitments)
                   (HM.keys opens),
                   "some openings don't have corresponding commitments")
            , (all (checkOpeningMatchesCommitment globalCommitments) (HM.toList opens),
                   "some openings don't match corresponding commitments")
            ]

    -- For shares, we check that
    --   * shares have corresponding commitments
    --   * these shares weren't sent before
    --   * if encrypted shares (in commitments) are decrypted, they match
    --     decrypted shares
    -- We don't check whether shares match the openings.
    let shareChecks shares =
            [ isShare
            -- We intentionally don't check, that nodes which decrypted shares
            -- sent its commitments.
            -- If node decrypted shares correctly, such node is useful for us, despite of
            -- it didn't send its commitment.
            , (all (`HM.member` globalCommitments)
                   (concatMap HM.keys (toList shares)),
                   "some shares don't have corresponding commitments")
            -- [CSL-203]: here we assume that all shares are always sent as a
            -- whole package.
            -- Use intersectionDoubleMap (doesn't exist yet) or something to
            -- allow spliting shares into multiple messages.
            , (null (shares `HM.intersection` globalShares),
                   "some shares have already been sent")
            , (all (uncurry (checkShares globalCommitments globalOpenings
                             globalCerts)) $
                     HM.toList shares,
                   "some decrypted shares don't match encrypted shares \
                   \in the corresponding commitment")
            ]
    let certChecks certs =
            [
              (all (maybe True
                          ((==) curEpoch . vcExpiryEpoch)
                          . flip HM.lookup globalCerts
                   ) (HM.keys certs),
               "some VSS certificates have been resubmitted earlier than expiry epoch")
            ]

    let ourRes = verifyGeneric $ certChecks blockCerts ++
            case payload of
                CommitmentsPayload comms certs -> commChecks comms certs
                OpeningsPayload        opens _ -> openChecks opens
                SharesPayload         shares _ -> shareChecks shares
                CertificatesPayload          _ -> []
    let pureRes = if verifyPure
                  then verifyGtPayload (b ^. gbHeader) payload
                  else mempty
    return (pureRes <> ourRes)

-- TODO:
--   ★ verification messages should include block hash/slotId
--   ★ we should stop at first failing block
mpcVerifyBlocks :: Bool -> Richmen -> NEBlocks SscGodTossing -> GSQuery VerificationRes
mpcVerifyBlocks verifyPure richmen blocks = do
    curState <- ask
    return $ flip evalState curState $ do
        vs <- forM blocks $ \b -> do
            v <- readerToState $ mpcVerifyBlock verifyPure richmen b
            when (isVerSuccess v) $
                mpcProcessBlock b
            return v
        return (fold vs)

-- | Apply sequence of blocks to state. Sequence must be based on last
-- applied block and must be valid.
mpcApplyBlocks :: NEBlocks SscGodTossing -> GSUpdate ()
mpcApplyBlocks = mapM_ mpcProcessBlock

mpcProcessBlock
    :: (SscPayload ssc ~ GtPayload)
    => Block ssc -> GSUpdate ()
mpcProcessBlock blk = do
    case blk of
        -- Genesis blocks don't contain anything interesting, but when they
        -- “arrive”, we clear global commitments and other globals. Not
        -- certificates, though, because we don't want to make nodes resend
        -- them in each epoch.
        Left gb -> do
            let slot = SlotId (gb ^. epochIndexL) 0
            resetGS
            gsVssCertificates %= (VCD.setLastKnownSlot slot)
        -- Main blocks contain commitments, openings, shares, VSS certificates
        Right b -> do
            gsVssCertificates %= VCD.setLastKnownSlot (b ^. blockSlot)
            modify (unionPayload (b ^. blockMpc))

-- | Head - youngest
mpcRollback :: NEBlocks SscGodTossing -> GSUpdate ()
mpcRollback blocks = do
     -- is there guarantee that genesis block won't be passed to mpcRollback?
    let slot = prevSlot $ blkSlot $ NE.last blocks
    -- Rollback certs
    gsVssCertificates %= (VCD.setLastKnownSlot slot)
    -- Rollback other payload
    wasGenesis <- foldM (\wasGen b -> if wasGen then pure wasGen else differenceBlock b)
                         False blocks
    when wasGenesis resetGS
  where
    prevSlot SlotId{..} =
        if (siSlot == 0) then
            if siEpoch == 0 then panic "Genesis block passed to mpc rollback"
            else SlotId (siEpoch - 1) (2 * k - 1)
        else SlotId siEpoch (siSlot - 1)
    differenceBlock :: Block SscGodTossing -> GSUpdate Bool
    differenceBlock (Left _)  = pure True
    differenceBlock (Right b) = do
        let payload = b ^. blockMpc
        case payload of
            CommitmentsPayload comms _ ->
                gsCommitments %= (`HM.difference` comms)
            OpeningsPayload    opens _ ->
                gsOpenings %= (`HM.difference` opens)
            SharesPayload     shares _ ->
                gsShares %= (`HM.difference` shares)
            CertificatesPayload      _ -> return ()
        pure False

-- | Calculate leaders for the next epoch.
calculateSeedQ :: EpochIndex -> GSQuery (Either SeedError SharedSeed)
calculateSeedQ _ =
    calculateSeed <$> view gsCommitments <*> view gsOpenings <*>
        view gsShares

mpcLoadGlobalState :: MonadDB SscGodTossing m => HeaderHash SscGodTossing -> m GtGlobalState
mpcLoadGlobalState tip = do
    (global', curHash) <- execStateT unionBlocks (def, tip)
    bh <- getBlockHeader curHash
    let endEpoch =
          epochOrSlot identity siEpoch $
              maybe (panic "No block header with such header hash")
              (^. epochOrSlotG)
              bh
        startEpoch = endEpoch + 1 - vssMaxTTL -- load blocks while >= endEpoch
        whileEpoch b _ = epochOrSlot identity siEpoch (b ^. epochOrSlotG) >= startEpoch
        blkCert =
          either (const mempty)
                 (^. blockMpc
                  . to (HM.filter ((<=) endEpoch . vcExpiryEpoch) -- filter expired certs
                                  . _gpCertificates))
    blocksCerts <- map blkCert <$> loadBlocksWhile whileEpoch curHash -- filtered certs
    let global = over gsVssCertificates (flip (foldl' unionCerts) blocksCerts) global'
    pure $
      if startEpoch == 0 then
          -- insert genesis certs if startEpoch == 0
          over gsVssCertificates (flip unionCerts genesisCertificates) global
      else
          global
  where
    unionCerts gs =
      (foldl' (flip $ uncurry VCD.insert)) gs . HM.toList

----------------------------------------------------------------------------
-- Utilities
----------------------------------------------------------------------------
resetGS :: GSUpdate ()
resetGS = do
    gsCommitments .= mempty
    gsOpenings    .= mempty
    gsShares      .= mempty

unionPayload :: GtPayload -> GtGlobalState -> GtGlobalState
unionPayload payload =
    execState (do
    let blockCertificates = _gpCertificates payload
    case payload of
        CommitmentsPayload comms _ ->
            gsCommitments %= HM.union comms
        OpeningsPayload    opens _ ->
            gsOpenings %= HM.union opens
        SharesPayload     shares _ ->
            gsShares %= HM.unionWith HM.union shares
        CertificatesPayload      _ -> pure ()
    gsVssCertificates %= flip (foldl' (flip $ uncurry VCD.insert)) (HM.toList blockCertificates))

-- | Union payloads of blocks until meet genesis block
-- Invalid restore of VSS certificates
unionBlocks :: MonadDB SscGodTossing m
            => StateT (GtGlobalState, HeaderHash SscGodTossing) m ()
unionBlocks = whileM
    (do
        curHH <- use _2
        block <- lift $ getBlock curHH
        let b = fromMaybe (panic "No block with such header hash") block
        case b of
            Left _   -> pure False
            Right mb -> do
                _1 %= unionPayload (mb ^. blockMpc)
                True <$ (_2 .= b ^. prevBlockL)
    ) (pure ())

blkSlot :: Block ssc -> SlotId
blkSlot = epochOrSlot (flip SlotId 0) identity . (^. epochOrSlotG)<|MERGE_RESOLUTION|>--- conflicted
+++ resolved
@@ -1,8 +1,8 @@
-{-# LANGUAGE ConstraintKinds      #-}
-{-# LANGUAGE Rank2Types           #-}
-{-# LANGUAGE ScopedTypeVariables  #-}
-{-# LANGUAGE TemplateHaskell      #-}
-{-# LANGUAGE TypeFamilies         #-}
+{-# LANGUAGE ConstraintKinds     #-}
+{-# LANGUAGE Rank2Types          #-}
+{-# LANGUAGE ScopedTypeVariables #-}
+{-# LANGUAGE TemplateHaskell     #-}
+{-# LANGUAGE TypeFamilies        #-}
 
 -- | Instance of SscStorageClass.
 
@@ -27,17 +27,10 @@
 import           Universum
 
 import           Pos.Binary.Ssc                 ()
-<<<<<<< HEAD
-import           Pos.Constants                  (k)
-import           Pos.DB                         (MonadDB, getBlock)
-import           Pos.Ssc.Class.Storage          (SscStorageClass (..))
-=======
 import           Pos.Constants                  (k, vssMaxTTL)
-import           Pos.Context.Class              (readRichmen)
 import           Pos.DB                         (MonadDB, getBlock, getBlockHeader,
                                                  loadBlocksWhile)
-import           Pos.Ssc.Class.Storage          (SscImpureQuery, SscStorageClass (..))
->>>>>>> 805bff32
+import           Pos.Ssc.Class.Storage          (SscStorageClass (..))
 import           Pos.Ssc.Class.Types            (Ssc (..))
 import           Pos.Ssc.Extra.MonadGS          (MonadSscGS (..), sscRunGlobalQuery)
 import           Pos.Ssc.GodTossing.Error       (SeedError)
