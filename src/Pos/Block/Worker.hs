--- conflicted
+++ resolved
@@ -13,11 +13,7 @@
 import           Control.Lens               (ix, (^.), (^?))
 import           Data.Default               (def)
 import           Formatting                 (build, sformat, shown, (%))
-<<<<<<< HEAD
-import           Mockable                   (delay, for, fork)
-=======
-import           Mockable                   (delay)
->>>>>>> a64e0aac
+import           Mockable                   (delay, fork)
 import           Node                       (SendActions)
 import           Serokell.Util              (VerificationRes (..), listJson)
 import           Serokell.Util.Exceptions   ()
