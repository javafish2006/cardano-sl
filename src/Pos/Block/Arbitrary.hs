--- conflicted
+++ resolved
@@ -293,13 +293,8 @@
                         toPsk :: Bi w => w -> ProxySecretKey w
                         toPsk = createPsk issuerSK delegatePK
                         proxy = if isSigEpoch
-<<<<<<< HEAD
-                                then Right (toPsk epochCounter, toPublic issuerSK)
+                                then Right (toPsk siEpoch, toPublic issuerSK)
                                 else Left $ toPsk w
-=======
-                                then Right (curried siEpoch, toPublic issuerSK)
-                                else Left $ curried w
->>>>>>> 61fc4515
                     in (delegateSK, Just proxy)
         pure $ Right $
             T.mkMainHeader prevHeader slotId leader proxySK body extraHData
@@ -335,33 +330,6 @@
          Arbitrary (BlockHeaderList ssc) where
     arbitrary = do
         incompleteEpochSize <- choose (1, epochSlots - 1)
-<<<<<<< HEAD
-        let correctLeaderGen :: Gen (Either SecretKey (SecretKey, SecretKey, Bool))
-            correctLeaderGen =
-                -- We don't want to create blocks with self-signed psks
-                let issDelDiff (Left _)        = True
-                    issDelDiff (Right (i,d,_)) = i /= d
-                in arbitrary `suchThat` issDelDiff
-        leadersList <-
-            vectorOf ((epochSlots * fullEpochs) + incompleteEpochSize)
-                     correctLeaderGen
-        firstGenesisBody <- arbitrary
-        let firstHeader = Left $ T.mkGenesisHeader Nothing startingEpoch firstGenesisBody
-            actualLeaders = map (toPublic . either identity (view _1)) leadersList
-            slotIdsRange =
-                map (\(a,b) -> T.SlotId a
-                      (leftToPanic "arbitrary @BlockHeaderList: " $
-                       T.mkLocalSlotIndex $ fromIntegral b)) $
-                range ((startingEpoch, 0), (fromIntegral fullEpochs, epochSlots)) ++
-                zip (repeat $ fromIntegral (fullEpochs + 1)) [0 .. incompleteEpochSize - 1]
-        (, actualLeaders) <$>
-            recursiveHeaderGen
-                leadersList
-                slotIdsRange
-                -- This `range` will give us pairs with all complete epochs and for each,
-                -- every slot therein.
-                [firstHeader]
-=======
         let slot = T.SlotId 0 $ leftToPanic "generateBHL: " $ T.mkLocalSlotIndex 0
         generateBHL True slot (epochSlots * bhlEpochs + incompleteEpochSize)
 
@@ -371,7 +339,13 @@
             -> Int -- ^ Slot count
             -> Gen (BlockHeaderList ssc)
 generateBHL createInitGenesis startSlot slotCount = BHL <$> do
-    leadersList <- vectorOf slotCount arbitrary
+    let correctLeaderGen :: Gen (Either SecretKey (SecretKey, SecretKey, Bool))
+        correctLeaderGen =
+            -- We don't want to create blocks with self-signed psks
+            let issDelDiff (Left _)        = True
+                issDelDiff (Right (i,d,_)) = i /= d
+            in arbitrary `suchThat` issDelDiff
+    leadersList <- vectorOf slotCount correctLeaderGen
     let actualLeaders = map (toPublic . either identity (view _1)) leadersList
         slotIdsRange =
             map T.unflattenSlotId
@@ -385,7 +359,6 @@
             -- This `range` will give us pairs with all complete epochs and for each,
             -- every slot therein.
             []
->>>>>>> 61fc4515
 
 -- | This type is used to generate a valid blockheader and associated header
 -- verification params. With regards to the block header function
