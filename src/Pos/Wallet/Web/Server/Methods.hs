{-# LANGUAGE AllowAmbiguousTypes #-}
{-# LANGUAGE RankNTypes          #-}
{-# LANGUAGE ScopedTypeVariables #-}
{-# LANGUAGE TemplateHaskell     #-}
{-# LANGUAGE TypeOperators       #-}

-- | Wallet web server.

module Pos.Wallet.Web.Server.Methods
       ( WalletWebHandler
       , walletApplication
       , walletServer
       , walletServeImpl
       , walletServerOuts

       , bracketWalletWebDB
       , bracketWalletWS

       , addInitialRichAccount
       ) where

import           Universum

import           Control.Concurrent               (forkFinally)
import           Control.Lens                     (each, ix, makeLenses, traversed, (.=))
import           Control.Monad.Catch              (SomeException, try)
import qualified Control.Monad.Catch              as E
import           Control.Monad.State              (runStateT)
import qualified Data.Aeson                       as A
import           Data.ByteString.Base58           (bitcoinAlphabet, decodeBase58)
import qualified Data.ByteString.Lazy             as BSL
import           Data.Default                     (Default (def))
import qualified Data.HashMap.Strict              as HM
import           Data.List                        (findIndex, notElem)
import qualified Data.List.NonEmpty               as NE
import qualified Data.Set                         as S
import           Data.Tagged                      (untag)
import qualified Data.Text.Buildable
import           Data.Time.Clock.POSIX            (getPOSIXTime)
import           Data.Time.Units                  (Microsecond, Second)
import qualified Ether
import           Formatting                       (bprint, build, sformat, shown, stext,
                                                   (%))
import qualified Formatting                       as F
import           Network.Wai                      (Application)
import           Paths_cardano_sl                 (version)
import           Pos.ReportServer.Report          (ReportType (RInfo))
import           Serokell.AcidState.ExtendedState (ExtendedState)
import           Serokell.Util                    (threadDelay)
import qualified Serokell.Util.Base64             as B64
import           Serokell.Util.Text               (listJson)
import           Servant.API                      ((:<|>) ((:<|>)),
                                                   FromHttpApiData (parseUrlPiece))
import           Servant.Multipart                (fdFilePath)
import           Servant.Server                   (Handler, Server, ServerT, runHandler,
                                                   serve)
import           Servant.Utils.Enter              ((:~>) (..), enter)
import           System.IO.Error                  (isDoesNotExistError)
import           System.Wlog                      (logDebug, logError, logInfo)

import           Pos.Aeson.ClientTypes            ()
import           Pos.Aeson.WalletBackup           ()
import           Pos.Client.Txp.History           (TxHistoryAnswer (..),
                                                   TxHistoryEntry (..))
import           Pos.Communication                (OutSpecs, SendActions, sendTxOuts,
                                                   submitMTx, submitRedemptionTx)
import           Pos.Constants                    (curSoftwareVersion, isDevelopment)
import           Pos.Context                      (GenesisUtxo)
import           Pos.Core                         (Address (..), Coin, addressF,
                                                   decodeTextAddress, getCurrentTimestamp,
                                                   getTimestamp, makeRedeemAddress,
                                                   mkCoin, sumCoins, unsafeAddCoin,
                                                   unsafeIntegerToCoin, unsafeSubCoin)
import           Pos.Crypto                       (EncryptedSecretKey, PassPhrase,
                                                   aesDecrypt, changeEncPassphrase,
                                                   checkPassMatches, deriveAesKeyBS,
                                                   emptyPassphrase, hash,
                                                   redeemDeterministicKeyGen,
                                                   redeemToPublic, withSafeSigner,
                                                   withSafeSigner)
import           Pos.DB.Class                     (MonadGState)
import           Pos.Discovery                    (getPeers)
import           Pos.Genesis                      (genesisDevHdwSecretKeys)
import           Pos.Reporting.MemState           (MonadReportingMem, rcReportServers)
import           Pos.Reporting.Methods            (sendReport, sendReportNodeNologs)
import           Pos.Txp                          (Utxo)
import           Pos.Txp.Core                     (TxAux (..), TxOut (..), TxOutAux (..))
import           Pos.Types                        (HeaderHash)
import           Pos.Util                         (maybeThrow)
import           Pos.Util.BackupPhrase            (toSeed)
import qualified Pos.Util.Modifier                as MM
import           Pos.Util.Servant                 (decodeCType, encodeCType)
import           Pos.Util.UserSecret              (UserSecret,
                                                   UserSecretDecodingError (..),
                                                   readUserSecret, usWalletSet)
import           Pos.Wallet.KeyStorage            (addSecretKey, deleteSecretKey,
                                                   getSecretKeys)
import           Pos.Wallet.Redirect              (WalletRedirects)
import           Pos.Wallet.SscType               (WalletSscType)
import           Pos.Wallet.WalletMode            (WalletMode, applyLastUpdate,
                                                   blockchainSlotDuration, connectedPeers,
                                                   getBalance, getTxHistory,
                                                   localChainDifficulty,
                                                   networkChainDifficulty, waitForUpdate)
import           Pos.Wallet.Web.Account           (AddrGenSeed, GenSeed (..),
                                                   genSaveRootKey,
                                                   genUniqueAccountAddress,
                                                   genUniqueAccountId, getAddrIdx,
                                                   getSKByAccAddr, getSKByAddr,
                                                   myRootAddresses)
import           Pos.Wallet.Web.Api               (WalletApi, walletApi)
import           Pos.Wallet.Web.Backup            (AccountMetaBackup (..),
                                                   StateBackup (..), WalletBackup (..),
                                                   WalletMetaBackup (..), getStateBackup)
import           Pos.Wallet.Web.ClientTypes       (AccountId (..), Addr, CAccount (..),
                                                   CAccountId (..), CAccountInit (..),
                                                   CAccountMeta (..), CAddress (..),
                                                   CCoin, CElectronCrashReport (..), CId,
                                                   CInitialized,
                                                   CPaperVendWalletRedeem (..),
                                                   CPassPhrase (..), CProfile,
                                                   CProfile (..), CTx (..), CTxId,
                                                   CTxMeta (..), CTxs (..),
                                                   CUpdateInfo (..), CWAddressMeta (..),
                                                   CWallet (..), CWalletInit (..),
                                                   CWalletMeta (..), CWalletRedeem (..),
                                                   NotifyEvent (..), SyncProgress (..),
                                                   Wal, addrMetaToAccount, addressToCId,
                                                   cIdToAddress, coinFromCCoin, encToCId,
                                                   mkCCoin, mkCTxId, mkCTxs,
                                                   toCUpdateInfo, txIdToCTxId)
import           Pos.Wallet.Web.Error             (WalletError (..), rewrapToWalletError)
import           Pos.Wallet.Web.Secret            (WalletUserSecret (..),
                                                   mkGenesisWalletUserSecret, wusAccounts,
                                                   wusWalletName)
import           Pos.Wallet.Web.Server.Sockets    (ConnectionsVar, MonadWalletWebSockets,
                                                   WalletWebSockets, closeWSConnections,
                                                   getWalletWebSockets, initWSConnections,
                                                   notifyAll, upgradeApplicationWS)
import           Pos.Wallet.Web.State             (AddressLookupMode (Ever, Existing), CustomAddressType (ChangeAddr, UsedAddr),
                                                   WalletWebDB, WebWalletModeDB,
                                                   addOnlyNewTxMeta, addUpdate,
                                                   addWAddress, closeState, createAccount,
                                                   createWallet, getAccountMeta,
                                                   getAccountWAddresses, getHistoryCache,
                                                   getNextUpdate, getProfile, getTxMeta,
                                                   getWAddressIds, getWalletAddresses,
                                                   getWalletMeta, getWalletPassLU,
                                                   isCustomAddress, openState,
                                                   removeAccount, removeNextUpdate,
                                                   removeWallet, setAccountMeta,
                                                   setProfile, setWalletMeta,
                                                   setWalletPassLU, setWalletTxMeta,
                                                   testReset, updateHistoryCache)
import           Pos.Wallet.Web.State.Storage     (WalletStorage)
import           Pos.Wallet.Web.Tracking          (BlockLockMode, CAccModifier (..),
                                                   MonadWalletTracking,
<<<<<<< HEAD
                                                   selectAccountsFromUtxoLock,
                                                   sortedInsertions,
                                                   syncWalletsWithGStateLock,
=======
                                                   syncWalletOnImport,
                                                   syncWalletsWithGState,
>>>>>>> 5be3f4cc
                                                   txMempoolToModifier)
import           Pos.Wallet.Web.Util              (getWalletAccountIds)
import           Pos.Web.Server                   (serveImpl)

----------------------------------------------------------------------------
-- Top level functionality
----------------------------------------------------------------------------

type WalletWebHandler m =
    WalletRedirects (
    WalletWebSockets (
    WalletWebDB (
    m
    )))

type WalletWebMode m
    = ( WalletMode m
      , WebWalletModeDB m
      , MonadGState m
      , MonadWalletWebSockets m
      , MonadReportingMem m
      , MonadWalletTracking m
      , BlockLockMode WalletSscType m
      )

makeLenses ''SyncProgress

walletServeImpl
    :: ( MonadIO m
       , MonadMask m
       , WalletWebMode (WalletWebHandler m))
    => WalletWebHandler m Application     -- ^ Application getter
    -> Word16                             -- ^ Port to listen
    -> WalletWebHandler m ()
walletServeImpl app port =
    serveImpl app "127.0.0.1" port

walletApplication
    :: WalletWebMode m
    => m (Server WalletApi)
    -> m Application
walletApplication serv = do
    wsConn <- getWalletWebSockets
    upgradeApplicationWS wsConn . serve walletApi <$> serv

walletServer
    :: ( MonadIO m
       , WalletWebMode (WalletWebHandler m)
       , Ether.MonadReader (TVar UserSecret) (TVar UserSecret) m
       , Ether.MonadReader' GenesisUtxo m)
    => SendActions (WalletWebHandler m)
    -> WalletWebHandler m (WalletWebHandler m :~> Handler)
    -> WalletWebHandler m (Server WalletApi)
walletServer sendActions nat = do
    syncWalletsWithGState @WalletSscType =<< mapM getSKByAddr =<< myRootAddresses
    nat >>= launchNotifier
    (`enter` servantHandlers sendActions) <$> nat

bracketWalletWebDB
    :: ( MonadIO m
       , MonadMask m
       )
    => FilePath  -- ^ Path to wallet acid-state
    -> Bool      -- ^ Rebuild flag for acid-state
    -> (ExtendedState WalletStorage -> m a)
    -> m a
bracketWalletWebDB daedalusDbPath dbRebuild =
    bracket (openState dbRebuild daedalusDbPath)
            closeState

bracketWalletWS
    :: ( MonadIO m
       , MonadMask m
       )
    => (ConnectionsVar -> m a)
    -> m a
bracketWalletWS = bracket initWS closeWSConnections
  where
    initWS = putText "walletServeImpl initWsConnection" >> initWSConnections

----------------------------------------------------------------------------
-- Notifier
----------------------------------------------------------------------------

-- FIXME: this is really inefficient. Temporary solution
launchNotifier :: WalletWebMode m => (m :~> Handler) -> m ()
launchNotifier nat =
    void . liftIO $ mapM startForking
        [ dificultyNotifier
        , updateNotifier
        ]
  where
    cooldownPeriod :: Second
    cooldownPeriod = 5

    difficultyNotifyPeriod :: Microsecond
    difficultyNotifyPeriod = 500000  -- 0.5 sec

    -- networkResendPeriod = 10         -- in delay periods
    forkForever action = forkFinally action $ const $ do
        -- TODO: log error
        -- cooldown
        threadDelay cooldownPeriod
        void $ forkForever action
    -- TODO: use Servant.enter here
    -- FIXME: don't ignore errors, send error msg to the socket
    startForking = forkForever . void . runHandler . ($$) nat
    notifier period action = forever $ do
        liftIO $ threadDelay period
        action
    dificultyNotifier = void . flip runStateT def $ notifier difficultyNotifyPeriod $ do
        whenJustM networkChainDifficulty $
            \networkDifficulty -> do
                oldNetworkDifficulty <- use spNetworkCD
                when (Just networkDifficulty /= oldNetworkDifficulty) $ do
                    lift $ notifyAll $ NetworkDifficultyChanged networkDifficulty
                    spNetworkCD .= Just networkDifficulty

        localDifficulty <- localChainDifficulty
        oldLocalDifficulty <- use spLocalCD
        when (localDifficulty /= oldLocalDifficulty) $ do
            lift $ notifyAll $ LocalDifficultyChanged localDifficulty
            spLocalCD .= localDifficulty

        peers <- connectedPeers
        oldPeers <- use spPeers
        when (peers /= oldPeers) $ do
            lift $ notifyAll $ ConnectedPeersChanged peers
            spPeers .= peers

    updateNotifier = do
        cps <- waitForUpdate
        addUpdate $ toCUpdateInfo cps
        logDebug "Added update to wallet storage"
        notifyAll UpdateAvailable

    -- historyNotifier :: WalletWebMode m => m ()
    -- historyNotifier = do
    --     cAddresses <- myCIds
    --     for_ cAddresses $ \cAddress -> do
    --         -- TODO: is reading from acid RAM only (not reading from disk?)
    --         oldHistoryLength <- length . fromMaybe mempty <$> getAccountHistory cAddress
    --         newHistoryLength <- length <$> getHistory cAddress
    --         when (oldHistoryLength /= newHistoryLength) .
    --             notifyAll $ NewWalletTransaction cAddress

walletServerOuts :: OutSpecs
walletServerOuts = sendTxOuts

----------------------------------------------------------------------------
-- Handlers
----------------------------------------------------------------------------

servantHandlers
    :: WalletWebMode m
    => SendActions m
    -> ServerT WalletApi m
servantHandlers sendActions =
     testResetAll
    :<|>

     getWallet
    :<|>
     getWallets
    :<|>
     newWallet
    :<|>
     updateWallet
    :<|>
     restoreWallet
    :<|>
     renameWSet
    :<|>
     deleteWallet
    :<|>
     importWallet
    :<|>
     changeWalletPassphrase
    :<|>

     getAccount
    :<|>
     getAccounts
    :<|>
     updateAccount
    :<|>
     newAccount RandomSeed
    :<|>
     deleteAccount
    :<|>

     newAddress RandomSeed
    :<|>

     isValidAddress
    :<|>

     getUserProfile
    :<|>
     updateUserProfile
    :<|>

     newPayment sendActions
    :<|>
     updateTransaction
    :<|>
     getHistoryLimited
    :<|>

     nextUpdate
    :<|>
     applyUpdate
    :<|>

     redeemAda sendActions
    :<|>
     redeemAdaPaperVend sendActions
    :<|>

     reportingInitialized
    :<|>
     reportingElectroncrash
    :<|>

     (blockchainSlotDuration <&> fromIntegral)
    :<|>
     pure curSoftwareVersion
    :<|>
     syncProgress
    :<|>
     importStateJSON
    :<|>
     exportStateJSON

-- getAddresses :: WalletWebMode m => m [CId]
-- getAddresses = map addressToCId <$> myAddresses

-- getBalances :: WalletWebMode m => m [(CId, Coin)]
-- getBalances = join $ mapM gb <$> myAddresses
--   where gb addr = (,) (addressToCId addr) <$> getBalance addr

getUserProfile :: WalletWebMode m => m CProfile
getUserProfile = getProfile

updateUserProfile :: WalletWebMode m => CProfile -> m CProfile
updateUserProfile profile = setProfile profile >> getUserProfile

getWAddressBalance :: WalletWebMode m => CWAddressMeta -> m Coin
getWAddressBalance addr =
    getBalance <=< decodeCIdOrFail $ cwamId addr

getWAddress :: WalletWebMode m => CWAddressMeta -> m CAddress
getWAddress cAddr = do
    let aId = cwamId cAddr
    balance <- getWAddressBalance cAddr

    -- get info about flags which came from mempool
    cAccMod <- txMempoolToModifier =<< getSKByAddr (cwamWId cAddr)

    let getFlag customType accessMod = do
            checkDB <- isCustomAddress customType (cwamId cAddr)
            let checkMempool = elem aId . map (fst . fst) . toList $
                               MM.insertions $ accessMod cAccMod
            return (checkDB || checkMempool)
    isUsed   <- getFlag UsedAddr camUsed
    isChange <- getFlag ChangeAddr camChange
    return $ CAddress aId (mkCCoin balance) isUsed isChange

getAccountAddrsOrThrow
    :: (WebWalletModeDB m, MonadThrow m)
    => AddressLookupMode -> AccountId -> m [CWAddressMeta]
getAccountAddrsOrThrow mode accId =
    getAccountWAddresses mode accId >>= maybeThrow noWallet
  where
    noWallet =
        RequestError $
        sformat ("No account with address "%build%" found") accId

getAccount :: WalletWebMode m => AccountId -> m CAccount
getAccount accId = do
    encSK      <- getSKByAddr (aiWId accId)
    dbAddrs    <- getAccountAddrsOrThrow Existing accId
    modifier   <- camAddresses <$> txMempoolToModifier encSK
    let allAddrIds = gatherAddresses modifier dbAddrs
    allAddrs <- mapM getWAddress allAddrIds
    balance  <- mkCCoin . unsafeIntegerToCoin . sumCoins <$>
                mapM getWAddressBalance allAddrIds
    meta <- getAccountMeta accId >>= maybeThrow noWallet
    pure $ CAccount (encodeCType accId) meta allAddrs balance
  where
    noWallet =
        RequestError $ sformat ("No account with address "%build%" found") accId
    gatherAddresses modifier dbAddrs = do
        let memAddrs = sortedInsertions modifier
            relatedMemAddrs = filter ((== accId) . addrMetaToAccount) memAddrs
            -- @|relatedMemAddrs|@ is O(1) while @dbAddrs@ is large
            unknownMemAddrs = filter (`notElem` dbAddrs) relatedMemAddrs
        dbAddrs <> unknownMemAddrs

getWallet :: WalletWebMode m => CId Wal -> m CWallet
getWallet cAddr = do
    meta       <- getWalletMeta cAddr >>= maybeThrow noWSet
    wallets    <- getAccounts (Just cAddr)
    let walletsNum = length wallets
    balance    <- mkCCoin . unsafeIntegerToCoin . sumCoins <$>
                     mapM (decodeCCoinOrFail . caAmount) wallets
    hasPass    <- isNothing . checkPassMatches emptyPassphrase <$> getSKByAddr cAddr
    passLU     <- getWalletPassLU cAddr >>= maybeThrow noWSet
    pure $ CWallet cAddr meta walletsNum balance hasPass passLU
  where
    noWSet = RequestError $
        sformat ("No wallet with address "%build%" found") cAddr

-- TODO: probably poor naming
decodeCIdOrFail :: MonadThrow m => CId w -> m Address
decodeCIdOrFail = either wrongAddress pure . cIdToAddress
  where wrongAddress err = throwM . DecodeError $
            sformat ("Error while decoding CId: "%stext) err

-- TODO: these two could be removed if we decide to encode endpoint result
-- to CType automatically
decodeCAccountIdOrFail :: MonadThrow m => CAccountId -> m AccountId
decodeCAccountIdOrFail = either wrongAddress pure . decodeCType
  where wrongAddress err = throwM . DecodeError $
            sformat ("Error while decoding CAccountId: "%stext) err

decodeCCoinOrFail :: MonadThrow m => CCoin -> m Coin
decodeCCoinOrFail c =
    coinFromCCoin c `whenNothing` throwM (DecodeError "Wrong coin format")

getWalletAddrMetas
    :: (WalletWebMode m, MonadThrow m)
    => AddressLookupMode -> CId Wal -> m [CWAddressMeta]
getWalletAddrMetas lookupMode cWalId =
    concatMapM (getAccountAddrsOrThrow lookupMode) =<<
    getWalletAccountIds cWalId

getWalletAddrs
    :: (WalletWebMode m, MonadThrow m)
    => AddressLookupMode -> CId Wal -> m [CId Addr]
getWalletAddrs = (cwamId <<$>>) ... getWalletAddrMetas

getAccounts :: WalletWebMode m => Maybe (CId Wal) -> m [CAccount]
getAccounts mCAddr = do
    whenJust mCAddr $ \cAddr -> getWalletMeta cAddr `whenNothingM_` noWSet cAddr
    mapM getAccount =<< maybe getWAddressIds getWalletAccountIds mCAddr
  where
    noWSet cAddr = throwM . RequestError $
        sformat ("No account with address "%build%" found") cAddr

getWallets :: WalletWebMode m => m [CWallet]
getWallets = getWalletAddresses >>= mapM getWallet

newPayment
    :: WalletWebMode m
    => SendActions m
    -> PassPhrase
    -> AccountId
    -> CId Addr
    -> Coin
    -> m CTx
newPayment sa passphrase srcAccount dstAccount coin =
    sendMoney
        sa
        passphrase
        (AccountMoneySource srcAccount)
        (one (dstAccount, coin))

data MoneySource
    = WalletMoneySource (CId Wal)
    | AccountMoneySource AccountId
    | AddressMoneySource CWAddressMeta
    deriving (Show, Eq)

getMoneySourceAddresses :: WalletWebMode m => MoneySource -> m [CWAddressMeta]
getMoneySourceAddresses (AddressMoneySource addrId) = return $ one addrId
getMoneySourceAddresses (AccountMoneySource accId) =
    getAccountAddrsOrThrow Existing accId
getMoneySourceAddresses (WalletMoneySource wid) =
    getWalletAccountIds wid >>=
    concatMapM (getMoneySourceAddresses . AccountMoneySource)

getSomeMoneySourceAccount :: WalletWebMode m => MoneySource -> m AccountId
getSomeMoneySourceAccount (AddressMoneySource addrId) =
    return $ addrMetaToAccount addrId
getSomeMoneySourceAccount (AccountMoneySource accId) = return accId
getSomeMoneySourceAccount (WalletMoneySource wid) = do
    wAddr <- (head <$> getWalletAccountIds wid) >>= maybeThrow noWallets
    getSomeMoneySourceAccount (AccountMoneySource wAddr)
  where
    noWallets = InternalError "Wallet has no accounts"

getMoneySourceWallet :: MoneySource -> CId Wal
getMoneySourceWallet (AddressMoneySource addrId) = cwamWId addrId
getMoneySourceWallet (AccountMoneySource accId)  = aiWId accId
getMoneySourceWallet (WalletMoneySource wid)     = wid

sendMoney
    :: WalletWebMode m
    => SendActions m
    -> PassPhrase
    -> MoneySource
    -> NonEmpty (CId Addr, Coin)
    -> m CTx
sendMoney sendActions passphrase moneySource dstDistr = do
    allAddrs <- getMoneySourceAddresses moneySource
    let dstAccAddrsSet = S.fromList $ map fst $ toList dstDistr
        notDstAccounts = filter (\a -> not $ cwamId a `S.member` dstAccAddrsSet) allAddrs
        coins = foldr1 unsafeAddCoin $ snd <$> dstDistr
    distr@(remaining, spendings) <- selectSrcAccounts coins notDstAccounts
    logDebug $ buildDistribution distr
    mRemTx <- mkRemainingTx remaining
    txOuts <- forM dstDistr $ \(cAddr, coin) -> do
        addr <- decodeCIdOrFail cAddr
        return $ TxOutAux (TxOut addr coin) []
    let txOutsWithRem = maybe txOuts (\remTx -> remTx :| toList txOuts) mRemTx
    srcTxOuts <- forM (toList spendings) $ \(cAddr, c) -> do
        addr <- decodeCIdOrFail $ cwamId cAddr
        return (TxOut addr c)
    sendDo (fst <$> spendings) txOutsWithRem srcTxOuts
  where
    selectSrcAccounts
        :: WalletWebMode m
        => Coin
        -> [CWAddressMeta]
        -> m (Coin, NonEmpty (CWAddressMeta, Coin))
    selectSrcAccounts reqCoins accounts
        | reqCoins == mkCoin 0 =
            throwM $ RequestError "Spending non-positive amount of money!"
        | [] <- accounts =
            throwM . RequestError $
            sformat ("Not enough money (need " %build % " more)") reqCoins
        | acc:accs <- accounts = do
            balance <- getWAddressBalance acc
            if | balance == mkCoin 0 ->
                   selectSrcAccounts reqCoins accs
               | balance < reqCoins ->
                   do let remCoins = reqCoins `unsafeSubCoin` balance
                      ((acc, balance) :|) . toList <<$>>
                          selectSrcAccounts remCoins accs
               | otherwise ->
                   return
                       (balance `unsafeSubCoin` reqCoins, (acc, reqCoins) :| [])

    mkRemainingTx remaining
        | remaining == mkCoin 0 = return Nothing
        | otherwise = do
            relatedWallet <- getSomeMoneySourceAccount moneySource
            account       <- newAddress RandomSeed passphrase relatedWallet
            remAddr       <- decodeCIdOrFail (cadId account)
            let remTx = TxOutAux (TxOut remAddr remaining) []
            return $ Just remTx

    withSafeSigners (sk :| sks) action =
        withSafeSigner sk (return passphrase) $ \mss -> do
            ss <- maybeThrow (RequestError "Passphrase doesn't match") mss
            case nonEmpty sks of
                Nothing -> action (ss :| [])
                Just sks' -> do
                    let action' = action . (ss :|) . toList
                    withSafeSigners sks' action'

    sendDo srcAddrMetas txs srcTxOuts = do
        na <- getPeers
        sks <- forM srcAddrMetas $ getSKByAccAddr passphrase
        srcAddrs <- forM srcAddrMetas $ decodeCIdOrFail . cwamId
        let dstAddrs = txOutAddress . toaOut <$> toList txs
        withSafeSigners sks $ \ss -> do
            let hdwSigner = NE.zip ss srcAddrs
            etx <- submitMTx sendActions hdwSigner (toList na) txs
            case etx of
                Left err ->
                    throwM . RequestError $
                    sformat ("Cannot send transaction: " %stext) err
                Right (TxAux {taTx = tx}) -> do
                    logInfo $
                        sformat ("Successfully spent money from "%
                                 listF ", " addressF % " addresses on " %
                                 listF ", " addressF)
                        (toList srcAddrs)
                        dstAddrs
                    -- TODO: this should be removed in production
                    let txHash    = hash tx
                        srcWallet = getMoneySourceWallet moneySource
                    ts <- Just <$> liftIO getCurrentTimestamp
                    ctxs <- addHistoryTx srcWallet $
                        THEntry txHash tx srcTxOuts Nothing (toList srcAddrs) dstAddrs ts
                    ctsOutgoing ctxs `whenNothing` throwM noOutgoingTx

    noOutgoingTx = InternalError "Can't report outgoing transaction"

    listF separator formatter =
        F.later $ fold . intersperse separator . fmap (F.bprint formatter)

    buildDistribution (remaining, spendings) =
        let entries =
                spendings <&> \(CWAddressMeta {..}, c) ->
                    F.bprint (build % ": " %build) c cwamId
            remains = F.bprint ("Remaining: " %build) remaining
        in sformat
               ("Transaction input distribution:\n" %listF "\n" build %
                "\n" %build)
               (toList entries)
               remains

getFullWalletHistory :: WalletWebMode m => CId Wal -> m ([CTx], Word)
getFullWalletHistory cWalId = do
    addrs <- mapM decodeCIdOrFail =<< getWalletAddrs Ever cWalId
    cHistory <- do
        (mInit, cachedTxs) <- transCache <$> getHistoryCache cWalId

        TxHistoryAnswer {..} <- untag @WalletSscType getTxHistory addrs mInit

        -- Add allowed portion of result to cache
        let fullHistory = taHistory <> cachedTxs
            lenHistory = length taHistory
            cached = drop (lenHistory - taCachedNum) taHistory
        unless (null cached) $
            updateHistoryCache
                cWalId
                taLastCachedHash
                taCachedUtxo
                (cached <> cachedTxs)

        ctxs <- forM fullHistory $ addHistoryTx cWalId
        pure $ concatMap toList ctxs
    pure (cHistory, fromIntegral $ length cHistory)
  where
    transCache
        :: Maybe (HeaderHash, Utxo, [TxHistoryEntry])
        -> (Maybe (HeaderHash, Utxo), [TxHistoryEntry])
    transCache Nothing                = (Nothing, [])
    transCache (Just (hh, utxo, txs)) = (Just (hh, utxo), txs)

getHistory
    :: WalletWebMode m
    => Maybe (CId Wal)
    -> Maybe AccountId
    -> Maybe (CId Addr)
    -> m ([CTx], Word)
getHistory mCWalId mAccountId mAddrId = do
    -- FIXME: searching when only AddrId is provided is not supported yet.
    (cWalId, accIds) <- case (mCWalId, mAccountId) of
        (Nothing, Nothing)      -> throwM errorSpecifySomething
        (Just _, Just _)        -> throwM errorDontSpecifyBoth
        (Just cWalId', Nothing) -> do
            accIds' <- getWalletAccountIds cWalId'
            pure (cWalId', accIds')
        (Nothing, Just accId)   -> pure (aiWId accId, [accId])
    accAddrs <- map cwamId <$> concatMapM (getAccountAddrsOrThrow Ever) accIds
    addrs <- case mAddrId of
        Nothing -> pure accAddrs
        Just addr ->
            if addr `elem` accAddrs then pure [addr] else throwM errorBadAddress
    first (filter (fits addrs)) <$> getFullWalletHistory cWalId
  where
    fits :: [CId Addr] -> CTx -> Bool
    fits addrs ctx = any (relatesToAddr ctx) addrs
    relatesToAddr CTx {..} = (`elem` (ctInputAddrs ++ ctOutputAddrs))
    errorSpecifySomething = RequestError $
        "Please specify either walletId or accountId"
    errorDontSpecifyBoth = RequestError $
        "Please do not specify both walletId and accountId at the same time"
    errorBadAddress = RequestError $
        "Specified wallet/account does not contain specified address"

getHistoryLimited
    :: WalletWebMode m
    => Maybe (CId Wal)
    -> Maybe AccountId
    -> Maybe (CId Addr)
    -> Maybe Word
    -> Maybe Word
    -> m ([CTx], Word)
getHistoryLimited mCWalId mAccId mAddrId mSkip mLimit =
    first applySkipLimit <$> getHistory mCWalId mAccId mAddrId
  where
    applySkipLimit = take limit . drop skip
    limit = (fromIntegral $ fromMaybe defaultLimit mLimit)
    skip = (fromIntegral $ fromMaybe defaultSkip mSkip)
    defaultLimit = 100
    defaultSkip = 0

addHistoryTx
    :: WalletWebMode m
    => CId Wal
    -> TxHistoryEntry
    -> m CTxs
addHistoryTx cWalId wtx@THEntry{..} = do
    -- TODO: this should be removed in production
    diff <- maybe localChainDifficulty pure =<<
            networkChainDifficulty
    meta <- CTxMeta <$> case _thTimestamp of
      Nothing -> liftIO $ getPOSIXTime
      Just ts -> return $ fromIntegral (getTimestamp ts) / 1000000
    let cId = txIdToCTxId _thTxId
    addOnlyNewTxMeta cWalId cId meta
    meta' <- fromMaybe meta <$> getTxMeta cWalId cId
    walAddrMetas <- getWalletAddrMetas Ever cWalId
    mkCTxs diff wtx meta' walAddrMetas & either (throwM . InternalError) pure

newAddress
    :: WalletWebMode m
    => AddrGenSeed
    -> PassPhrase
    -> AccountId
    -> m CAddress
newAddress addGenSeed passphrase accId = do
    -- check whether account exists
    _ <- getAccount accId

    cAccAddr <- genUniqueAccountAddress addGenSeed passphrase accId
    addWAddress cAccAddr
    getWAddress cAccAddr

newAccount :: WalletWebMode m => AddrGenSeed -> PassPhrase -> CAccountInit -> m CAccount
newAccount addGenSeed passphrase CAccountInit {..} = do
    -- check wallet exists
    _ <- getWallet caInitWId

    cAddr <- genUniqueAccountId addGenSeed caInitWId
    createAccount cAddr caInitMeta
    () <$ newAddress addGenSeed passphrase cAddr
    getAccount cAddr

createWalletSafe
    :: WalletWebMode m
    => CId Wal -> CWalletMeta -> m CWallet
createWalletSafe cid wsMeta = do
    wSetExists <- isJust <$> getWalletMeta cid
    when wSetExists $
        throwM $ RequestError "Wallet with that mnemonics already exists"
    curTime <- liftIO getPOSIXTime
    createWallet cid wsMeta curTime
    getWallet cid

-- | Which index to use to create initial account and address on new wallet
-- creation
initialAccAddrIdxs :: Word32
initialAccAddrIdxs = 0

newWalletFromBackupPhrase
    :: WalletWebMode m
    => PassPhrase -> CWalletInit -> m (EncryptedSecretKey, CId Wal)
newWalletFromBackupPhrase passphrase CWalletInit {..} = do
    let CWalletMeta {..} = cwInitMeta

    skey <- genSaveRootKey passphrase cwBackupPhrase
    let cAddr = encToCId skey

    CWallet{..} <- createWalletSafe cAddr cwInitMeta
    -- can't return this result, since balances can change

    let accMeta = CAccountMeta { caName = "Initial account" }
        accInit = CAccountInit { caInitWId = cwId, caInitMeta = accMeta }
    () <$ newAccount (DeterminedSeed initialAccAddrIdxs) passphrase accInit

    return (skey, cAddr)

newWallet :: WalletWebMode m => PassPhrase -> CWalletInit -> m CWallet
newWallet passphrase cwInit = do
    (_, wId) <- newWalletFromBackupPhrase passphrase cwInit
    getWallet wId

restoreWallet :: WalletWebMode m => PassPhrase -> CWalletInit -> m CWallet
restoreWallet passphrase cwInit = do
    (sk, wId) <- newWalletFromBackupPhrase passphrase cwInit
    syncWalletOnImport sk
    getWallet wId

updateWallet :: WalletWebMode m => CId Wal -> CWalletMeta -> m CWallet
updateWallet wId wMeta = do
    setWalletMeta wId wMeta
    getWallet wId

updateAccount :: WalletWebMode m => AccountId -> CAccountMeta -> m CAccount
updateAccount accId wMeta = do
    setAccountMeta accId wMeta
    getAccount accId

updateTransaction :: WalletWebMode m => AccountId -> CTxId -> CTxMeta -> m ()
updateTransaction accId txId txMeta = do
    setWalletTxMeta (aiWId accId) txId txMeta

deleteWallet :: WalletWebMode m => CId Wal -> m ()
deleteWallet wid = do
    accounts <- getAccounts (Just wid)
    mapM_ (\acc -> deleteAccount =<< decodeCAccountIdOrFail (caId acc)) accounts
    removeWallet wid
    deleteSecretKey . fromIntegral =<< getAddrIdx wid

deleteAccount :: WalletWebMode m => AccountId -> m ()
deleteAccount = removeAccount

-- TODO: to add when necessary
-- deleteWAddress :: WalletWebMode m => CWAddressMeta -> m ()
-- deleteWAddress = removeWAddress

renameWSet :: WalletWebMode m => CId Wal -> Text -> m CWallet
renameWSet cid newName = do
    meta <- getWalletMeta cid >>= maybeThrow (RequestError "No such wallet")
    setWalletMeta cid meta{ cwName = newName }
    getWallet cid

data AccountsSnapshot = AccountsSnapshot
    { asExisting :: [CWAddressMeta]
    , asDeleted  :: [CWAddressMeta]
    }

instance Monoid AccountsSnapshot where
    mempty = AccountsSnapshot mempty mempty
    AccountsSnapshot a1 b1 `mappend` AccountsSnapshot a2 b2 =
        AccountsSnapshot (a1 <> a2) (b1 <> b2)

instance Buildable AccountsSnapshot where
    build AccountsSnapshot {..} =
        bprint
            ("{ existing: "%listJson% ", deleted: "%listJson)
            asExisting
            asDeleted

changeWalletPassphrase
    :: WalletWebMode m
    => CId Wal -> PassPhrase -> PassPhrase -> m ()
changeWalletPassphrase wid oldPass newPass = do
    oldSK <- getSKByAddr wid

    unless (isJust $ checkPassMatches newPass oldSK) $ do
        newSK <- maybeThrow badPass $ changeEncPassphrase oldPass newPass oldSK
        deleteSK oldPass
        addSecretKey newSK
        setWalletPassLU wid =<< liftIO getPOSIXTime
  where
    badPass = RequestError "Invalid old passphrase given"
    deleteSK passphrase = do
        let nice k = encToCId k == wid && isJust (checkPassMatches passphrase k)
        midx <- findIndex nice <$> getSecretKeys
        idx  <- RequestError "No key with such address and pass found"
                `maybeThrow` midx
        deleteSecretKey (fromIntegral idx)

-- NOTE: later we will have `isValidAddress :: CId -> m Bool` which should work for arbitrary crypto
isValidAddress :: WalletWebMode m => Text -> m Bool
isValidAddress sAddr =
    pure . isRight $ decodeTextAddress sAddr

-- | Get last update info
nextUpdate :: WalletWebMode m => m CUpdateInfo
nextUpdate = getNextUpdate >>=
             maybeThrow (RequestError "No updates available")

applyUpdate :: WalletWebMode m => m ()
applyUpdate = removeNextUpdate >> applyLastUpdate

redeemAda :: WalletWebMode m => SendActions m -> PassPhrase -> CWalletRedeem -> m CTx
redeemAda sendActions passphrase CWalletRedeem {..} = do
    seedBs <- maybe invalidBase64 pure
        -- NOTE: this is just safety measure
        $ rightToMaybe (B64.decode crSeed) <|> rightToMaybe (B64.decodeUrl crSeed)
    redeemAdaInternal sendActions passphrase crWalletId seedBs
  where
    invalidBase64 =
        throwM . RequestError $ "Seed is invalid base64(url) string: " <> crSeed

-- Decrypts certificate based on:
--  * https://github.com/input-output-hk/postvend-app/blob/master/src/CertGen.hs#L205
--  * https://github.com/input-output-hk/postvend-app/blob/master/src/CertGen.hs#L160
redeemAdaPaperVend
    :: WalletWebMode m
    => SendActions m
    -> PassPhrase
    -> CPaperVendWalletRedeem
    -> m CTx
redeemAdaPaperVend sendActions passphrase CPaperVendWalletRedeem {..} = do
    seedEncBs <- maybe invalidBase58 pure
        $ decodeBase58 bitcoinAlphabet $ encodeUtf8 pvSeed
    aesKey <- either invalidMnemonic pure
        $ deriveAesKeyBS <$> toSeed pvBackupPhrase
    seedDecBs <- either decryptionFailed pure
        $ aesDecrypt seedEncBs aesKey
    redeemAdaInternal sendActions passphrase pvWalletId seedDecBs
  where
    invalidBase58 =
        throwM . RequestError $ "Seed is invalid base58 string: " <> pvSeed
    invalidMnemonic e =
        throwM . RequestError $ "Invalid mnemonic: " <> toText e
    decryptionFailed e =
        throwM . RequestError $ "Decryption failed: " <> show e

redeemAdaInternal
    :: WalletWebMode m
    => SendActions m
    -> PassPhrase
    -> CAccountId
    -> ByteString
    -> m CTx
redeemAdaInternal sendActions passphrase cAccId seedBs = do
    (_, redeemSK) <- maybeThrow (RequestError "Seed is not 32-byte long") $
                     redeemDeterministicKeyGen seedBs
    accId <- decodeCAccountIdOrFail cAccId
    -- new redemption wallet
    _ <- getAccount accId

    let srcAddr = makeRedeemAddress $ redeemToPublic redeemSK
    dstCAddr <- genUniqueAccountAddress RandomSeed passphrase accId
    dstAddr <- decodeCIdOrFail $ cwamId dstCAddr
    na <- getPeers
    etx <- submitRedemptionTx sendActions redeemSK (toList na) dstAddr
    case etx of
        Left err -> throwM . RequestError $
                    "Cannot send redemption transaction: " <> err
        Right (TxAux {..}, redeemAddress, redeemBalance) -> do
            -- add redemption transaction to the history of new wallet
            let txInputs = [TxOut redeemAddress redeemBalance]
            ts <- Just <$> liftIO getCurrentTimestamp
            ctxs <- addHistoryTx (aiWId accId)
                (THEntry (hash taTx) taTx txInputs Nothing [srcAddr] [dstAddr] ts)
            ctsOutgoing ctxs `whenNothing` throwM noOutgoingTx
  where
   noOutgoingTx = InternalError "Can't report outgoing transaction"

reportingInitialized :: WalletWebMode m => CInitialized -> m ()
reportingInitialized cinit = do
    sendReportNodeNologs version (RInfo $ show cinit) `catchAll` handler
  where
    handler e =
        logError $
        sformat ("Didn't manage to report initialization time "%shown%
                 " because of exception "%shown) cinit e

reportingElectroncrash :: forall m. WalletWebMode m => CElectronCrashReport -> m ()
reportingElectroncrash celcrash = do
    servers <- Ether.asks' (view rcReportServers)
    errors <- fmap lefts $ forM servers $ \serv ->
        try $ sendReport [fdFilePath $ cecUploadDump celcrash]
                         []
                         (RInfo $ show celcrash)
                         "daedalus"
                         version
                         (toString serv)
    whenNotNull errors $ handler . NE.head
  where
    fmt = ("Didn't manage to report electron crash "%shown%" because of exception "%shown)
    handler :: SomeException -> m ()
    handler e = logError $ sformat fmt celcrash e

importWallet
    :: WalletWebMode m
    => PassPhrase
    -> Text
    -> m CWallet
importWallet passphrase (toString -> fp) = do
    secret <-
        rewrapToWalletError isDoesNotExistError noFile $
        rewrapToWalletError (\UserSecretDecodingError{} -> True) decodeFailed $
        readUserSecret fp
    wSecret <- maybeThrow noWalletSecret (secret ^. usWalletSet)
    wId <- cwId <$> importWalletSecret emptyPassphrase wSecret
    changeWalletPassphrase wId emptyPassphrase passphrase
    getWallet wId
  where
    noWalletSecret = RequestError "This key doesn't contain HD wallet info"
    noFile _ = "File doesn't exist"
    decodeFailed = sformat ("Invalid secret file ("%build%")")

importWalletSecret
    :: WalletWebMode m
    => PassPhrase
    -> WalletUserSecret
    -> m CWallet
importWalletSecret passphrase WalletUserSecret{..} = do
    let key    = _wusRootKey
        wid    = encToCId key
        wMeta  = def { cwName = _wusWalletName }
    addSecretKey key
    importedWallet <- createWalletSafe wid wMeta

    for_ _wusAccounts $ \(walletIndex, walletName) -> do
        let accMeta = def{ caName = walletName }
            seedGen = DeterminedSeed walletIndex
        cAddr <- genUniqueAccountId seedGen wid
        createAccount cAddr accMeta

    for_ _wusAddrs $ \(walletIndex, accountIndex) -> do
        let accId = AccountId wid walletIndex
        newAddress (DeterminedSeed accountIndex) passphrase accId

    void $ syncWalletOnImport key

    return importedWallet

-- | Creates wallet with given genesis hd-wallet key.
addInitialRichAccount :: WalletWebMode m => Int -> m ()
addInitialRichAccount keyId =
    when isDevelopment . E.handleAll wSetExistsHandler $ do
        key <- maybeThrow noKey (genesisDevHdwSecretKeys ^? ix keyId)
        void $ importWalletSecret emptyPassphrase $
            mkGenesisWalletUserSecret key
                & wusWalletName .~ "Precreated wallet full of money"
                & wusAccounts . traversed . _2 .~ "Initial account"
  where
    noKey = InternalError $ sformat ("No genesis key #" %build) keyId
    wSetExistsHandler =
        logDebug . sformat ("Creation of initial wallet was skipped (" %build % ")")

syncProgress :: WalletWebMode m => m SyncProgress
syncProgress = do
    SyncProgress
    <$> localChainDifficulty
    <*> networkChainDifficulty
    <*> connectedPeers

testResetAll :: WalletWebMode m => m ()
testResetAll = deleteAllKeys >> testReset
  where
    deleteAllKeys = do
        keyNum <- length <$> getSecretKeys
        replicateM_ keyNum $ deleteSecretKey 0

----------------------------------------------------------------------------
-- JSON backup methods
----------------------------------------------------------------------------

restoreWalletFromBackup :: WalletWebMode m => WalletBackup -> m CWallet
restoreWalletFromBackup WalletBackup {..} = do
    let wId = encToCId wbSecretKey
        (WalletMetaBackup wMeta) = wbMeta
        accList = HM.toList wbAccounts
                  & each . _2 %~ \(AccountMetaBackup am) -> am

    addSecretKey wbSecretKey
    for_ accList $ \(idx, meta) -> do
        let aIdx = fromInteger $ fromIntegral idx
            seedGen = DeterminedSeed aIdx
        accId <- genUniqueAccountId seedGen wId
        createAccount accId meta
    void $ syncWalletOnImport wbSecretKey
    createWalletSafe wId wMeta

restoreStateFromBackup :: WalletWebMode m => StateBackup -> m [CWallet]
restoreStateFromBackup (FullStateBackup walletBackups) =
    forM walletBackups restoreWalletFromBackup

importStateJSON :: WalletWebMode m => Text -> m [CWallet]
importStateJSON (toString -> fp) = do
    contents <- liftIO $ BSL.readFile fp
    wState <- either parseErr pure $ A.eitherDecode contents
    restoreStateFromBackup wState
  where
    parseErr err = throwM . RequestError $
        sformat ("Error while reading JSON backup file: "%stext) $
        toText err

exportStateJSON :: WalletWebMode m => Text -> m ()
exportStateJSON (toString -> fp) = do
    wState <- getStateBackup
    liftIO $ BSL.writeFile fp $ A.encode wState

----------------------------------------------------------------------------
-- Orphan instances
----------------------------------------------------------------------------

instance FromHttpApiData Coin where
    parseUrlPiece = fmap mkCoin . parseUrlPiece

instance FromHttpApiData Address where
    parseUrlPiece = decodeTextAddress

instance FromHttpApiData (CId w) where
    parseUrlPiece = fmap addressToCId . decodeTextAddress

instance FromHttpApiData CAccountId where
    parseUrlPiece = fmap CAccountId . parseUrlPiece

-- FIXME: unsafe (temporary, will be removed probably in future)
-- we are not checking whether received Text is really valid CTxId
instance FromHttpApiData CTxId where
    parseUrlPiece = pure . mkCTxId

instance FromHttpApiData CPassPhrase where
    parseUrlPiece = pure . CPassPhrase<|MERGE_RESOLUTION|>--- conflicted
+++ resolved
@@ -154,15 +154,9 @@
                                                    testReset, updateHistoryCache)
 import           Pos.Wallet.Web.State.Storage     (WalletStorage)
 import           Pos.Wallet.Web.Tracking          (BlockLockMode, CAccModifier (..),
-                                                   MonadWalletTracking,
-<<<<<<< HEAD
-                                                   selectAccountsFromUtxoLock,
-                                                   sortedInsertions,
-                                                   syncWalletsWithGStateLock,
-=======
+                                                   MonadWalletTracking, sortedInsertions,
                                                    syncWalletOnImport,
                                                    syncWalletsWithGState,
->>>>>>> 5be3f4cc
                                                    txMempoolToModifier)
 import           Pos.Wallet.Web.Util              (getWalletAccountIds)
 import           Pos.Web.Server                   (serveImpl)
