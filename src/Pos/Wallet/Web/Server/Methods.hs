{-# LANGUAGE AllowAmbiguousTypes #-}
{-# LANGUAGE RankNTypes          #-}
{-# LANGUAGE ScopedTypeVariables #-}
{-# LANGUAGE TemplateHaskell     #-}
{-# LANGUAGE TypeOperators       #-}

-- | Wallet web server.

module Pos.Wallet.Web.Server.Methods
       ( WalletWebHandler
       , walletApplication
       , walletServer
       , walletServeImpl
       , walletServerOuts

       , bracketWalletWebDB
       , bracketWalletWS
       ) where

import           Universum

import           Control.Concurrent               (forkFinally)
import           Control.Lens                     (ix, makeLenses, traversed, (.=))
import           Control.Monad.Catch              (SomeException, try)
import qualified Control.Monad.Catch              as E
import           Control.Monad.State              (runStateT)
import           Data.ByteString.Base58           (bitcoinAlphabet, decodeBase58)
import           Data.Default                     (Default (def))
import           Data.List                        (findIndex)
import qualified Data.List.NonEmpty               as NE
import qualified Data.Set                         as S
import           Data.Tagged                      (untag)
import qualified Data.Text.Buildable
import           Data.Time.Clock.POSIX            (getPOSIXTime)
import           Data.Time.Units                  (Microsecond, Second)
import qualified Ether
import           Formatting                       (bprint, build, sformat, shown, stext,
                                                   (%))
import qualified Formatting                       as F
import           Network.Wai                      (Application)
import           Paths_cardano_sl                 (version)
import           Pos.ReportServer.Report          (ReportType (RInfo))
import           Serokell.AcidState.ExtendedState (ExtendedState)
import           Serokell.Util                    (threadDelay)
import qualified Serokell.Util.Base64             as B64
import           Serokell.Util.Text               (listJson)
import           Servant.API                      ((:<|>) ((:<|>)),
                                                   FromHttpApiData (parseUrlPiece))
import           Servant.Multipart                (fdFilePath)
import           Servant.Server                   (Handler, Server, ServerT, err403,
                                                   runHandler, serve)
import           Servant.Utils.Enter              ((:~>) (..), enter)
import           System.Wlog                      (logDebug, logError, logInfo)

import           Pos.Aeson.ClientTypes            ()
import           Pos.Client.Txp.History           (TxHistoryAnswer (..),
                                                   TxHistoryEntry (..))
import           Pos.Communication                (OutSpecs, SendActions, sendTxOuts,
                                                   submitMTx, submitRedemptionTx)
import           Pos.Constants                    (curSoftwareVersion, isDevelopment)
import           Pos.Core                         (Address (..), Coin, addressF,
                                                   decodeTextAddress, makePubKeyAddress,
                                                   makeRedeemAddress, mkCoin, sumCoins,
                                                   unsafeAddCoin, unsafeIntegerToCoin,
                                                   unsafeSubCoin)
import           Pos.Crypto                       (EncryptedSecretKey, PassPhrase,
                                                   aesDecrypt, changeEncPassphrase,
                                                   checkPassMatches, deriveAesKeyBS,
                                                   emptyPassphrase, encToPublic, hash,
                                                   redeemDeterministicKeyGen,
                                                   redeemToPublic, withSafeSigner,
                                                   withSafeSigner)
import           Pos.DB.Class                     (MonadGState)
import           Pos.Discovery                    (getPeers)
import           Pos.Genesis                      (genesisDevHdwSecretKeys)
import           Pos.Reporting.MemState           (MonadReportingMem, rcReportServers)
import           Pos.Reporting.Methods            (sendReport, sendReportNodeNologs)
import           Pos.Txp.Core                     (TxAux (..), TxOut (..), TxOutAux (..))
import           Pos.Util                         (maybeThrow)
import           Pos.Util.BackupPhrase            (toSeed)
import qualified Pos.Util.Modifier                as MM
import           Pos.Util.Servant                 (decodeCType, encodeCType)
import           Pos.Util.UserSecret              (readUserSecret, usWalletSet)
import           Pos.Wallet.KeyStorage            (MonadKeys, addSecretKey,
                                                   deleteSecretKey, getSecretKeys)
import           Pos.Wallet.SscType               (WalletSscType)
import           Pos.Wallet.WalletMode            (WalletMode, applyLastUpdate,
                                                   blockchainSlotDuration, connectedPeers,
                                                   getBalance, getTxHistory,
                                                   localChainDifficulty,
                                                   networkChainDifficulty, waitForUpdate)
import           Pos.Wallet.Web.Account           (AddrGenSeed, GenSeed (..),
                                                   genSaveRootAddress,
                                                   genUniqueAccountAddress,
                                                   genUniqueAccountId, getAddrIdx,
                                                   getSKByAccAddr, getSKByAddr,
                                                   myRootAddresses)
import           Pos.Wallet.Web.Api               (WalletApi, walletApi)
import           Pos.Wallet.Web.ClientTypes       (AccountId (..), Addr, CAccount (..),
                                                   CAccountId (..), CAccountInit (..),
                                                   CAccountMeta (..), CAddress (..),
                                                   CCoin, CElectronCrashReport (..), CId,
                                                   CInitialized,
                                                   CPaperVendWalletRedeem (..),
                                                   CPassPhrase (..), CProfile,
                                                   CProfile (..), CTx (..), CTxId,
                                                   CTxMeta (..), CUpdateInfo (..),
                                                   CWAddressMeta (..), CWallet (..),
                                                   CWalletInit (..), CWalletMeta (..),
                                                   CWalletRedeem (..), NotifyEvent (..),
                                                   SyncProgress (..), Wal, addressToCId,
                                                   cIdToAddress, coinFromCCoin, encToCId,
                                                   mkCCoin, mkCTx, mkCTxId, toCUpdateInfo,
                                                   txContainsTitle, txIdToCTxId,
                                                   walletAddrMetaToAccount)
import           Pos.Wallet.Web.Error             (WalletError (..), rewrapToWalletError)
import           Pos.Wallet.Web.Secret            (WalletUserSecret (..),
                                                   mkGenesisWalletUserSecret, wusAccounts,
                                                   wusWalletName)
import           Pos.Wallet.Web.Server.Sockets    (ConnectionsVar, MonadWalletWebSockets,
                                                   WalletWebSockets, closeWSConnections,
                                                   getWalletWebSockets, initWSConnections,
                                                   notifyAll, upgradeApplicationWS)
import           Pos.Wallet.Web.State             (AccountLookupMode (..), WalletWebDB,
                                                   WebWalletModeDB, addOnlyNewTxMeta,
                                                   addRemovedAccount, addUpdate,
                                                   addWAddress, closeState, createAccount,
                                                   createWallet, getAccountMeta,
                                                   getAccountWAddresses, getHistoryCache,
                                                   getNextUpdate, getProfile, getTxMeta,
                                                   getWAddressIds, getWalletAddresses,
                                                   getWalletMeta, getWalletPassLU,
                                                   openState, removeAccount,
                                                   removeNextUpdate, removeWAddress,
                                                   removeWallet, setAccountMeta,
                                                   setAccountTransactionMeta, setProfile,
                                                   setWalletMeta, testReset,
                                                   totallyRemoveWAddress,
                                                   updateHistoryCache)
import           Pos.Wallet.Web.State.Storage     (WalletStorage)
import           Pos.Wallet.Web.Tracking          (BlockLockMode, MonadWalletTracking,
                                                   selectAccountsFromUtxoLock,
                                                   syncWSetsWithGStateLock,
                                                   txMempoolToModifier)
import           Pos.Wallet.Web.Util              (deriveLvl2KeyPair)
import           Pos.Web.Server                   (serveImpl)

----------------------------------------------------------------------------
-- Top level functionality
----------------------------------------------------------------------------

type WalletWebHandler m = WalletWebSockets (WalletWebDB m)

type WalletWebMode m
    = ( WalletMode m
      , MonadKeys m -- FIXME: Why isn't it implied by the
                    -- WalletMode constraint above?
      , WebWalletModeDB m
      , MonadGState m
      , MonadWalletWebSockets m
      , MonadReportingMem m
      , MonadWalletTracking m
      , BlockLockMode WalletSscType m
      )

makeLenses ''SyncProgress

walletServeImpl
    :: ( MonadIO m
       , MonadMask m
       , WalletWebMode (WalletWebHandler m))
    => WalletWebHandler m Application     -- ^ Application getter
    -> Word16                             -- ^ Port to listen
    -> WalletWebHandler m ()
walletServeImpl app port =
    serveImpl app "127.0.0.1" port

walletApplication
    :: WalletWebMode m
    => m (Server WalletApi)
    -> m Application
walletApplication serv = do
    wsConn <- getWalletWebSockets
    upgradeApplicationWS wsConn . serve walletApi <$> serv

walletServer
    :: (MonadIO m, WalletWebMode (WalletWebHandler m))
    => SendActions (WalletWebHandler m)
    -> WalletWebHandler m (WalletWebHandler m :~> Handler)
    -> WalletWebHandler m (Server WalletApi)
walletServer sendActions nat = do
    nat >>= launchNotifier
    addInitialRichAccount 0
    syncWSetsWithGStateLock @WalletSscType =<< mapM getSKByAddr =<< myRootAddresses
    (`enter` servantHandlers sendActions) <$> nat

bracketWalletWebDB
    :: ( MonadIO m
       , MonadMask m
       )
    => FilePath  -- ^ Path to wallet acid-state
    -> Bool      -- ^ Rebuild flag for acid-state
    -> (ExtendedState WalletStorage -> m a)
    -> m a
bracketWalletWebDB daedalusDbPath dbRebuild =
    bracket (openState dbRebuild daedalusDbPath)
            closeState

bracketWalletWS
    :: ( MonadIO m
       , MonadMask m
       )
    => (ConnectionsVar -> m a)
    -> m a
bracketWalletWS = bracket initWS closeWSConnections
  where
    initWS = putText "walletServeImpl initWsConnection" >> initWSConnections

----------------------------------------------------------------------------
-- Notifier
----------------------------------------------------------------------------

-- FIXME: this is really inefficient. Temporary solution
launchNotifier :: WalletWebMode m => (m :~> Handler) -> m ()
launchNotifier nat =
    void . liftIO $ mapM startForking
        [ dificultyNotifier
        , updateNotifier
        ]
  where
    cooldownPeriod :: Second
    cooldownPeriod = 5

    difficultyNotifyPeriod :: Microsecond
    difficultyNotifyPeriod = 500000  -- 0.5 sec

    -- networkResendPeriod = 10         -- in delay periods
    forkForever action = forkFinally action $ const $ do
        -- TODO: log error
        -- cooldown
        threadDelay cooldownPeriod
        void $ forkForever action
    -- TODO: use Servant.enter here
    -- FIXME: don't ignore errors, send error msg to the socket
    startForking = forkForever . void . runHandler . ($$) nat
    notifier period action = forever $ do
        liftIO $ threadDelay period
        action
    dificultyNotifier = void . flip runStateT def $ notifier difficultyNotifyPeriod $ do
        whenJustM networkChainDifficulty $
            \networkDifficulty -> do
                oldNetworkDifficulty <- use spNetworkCD
                when (Just networkDifficulty /= oldNetworkDifficulty) $ do
                    lift $ notifyAll $ NetworkDifficultyChanged networkDifficulty
                    spNetworkCD .= Just networkDifficulty

        localDifficulty <- localChainDifficulty
        oldLocalDifficulty <- use spLocalCD
        when (localDifficulty /= oldLocalDifficulty) $ do
            lift $ notifyAll $ LocalDifficultyChanged localDifficulty
            spLocalCD .= localDifficulty

        peers <- connectedPeers
        oldPeers <- use spPeers
        when (peers /= oldPeers) $ do
            lift $ notifyAll $ ConnectedPeersChanged peers
            spPeers .= peers

    updateNotifier = do
        cps <- waitForUpdate
        addUpdate $ toCUpdateInfo cps
        logDebug "Added update to wallet storage"
        notifyAll UpdateAvailable

    -- historyNotifier :: WalletWebMode m => m ()
    -- historyNotifier = do
    --     cAddresses <- myCIds
    --     for_ cAddresses $ \cAddress -> do
    --         -- TODO: is reading from acid RAM only (not reading from disk?)
    --         oldHistoryLength <- length . fromMaybe mempty <$> getAccountHistory cAddress
    --         newHistoryLength <- length <$> getHistory cAddress
    --         when (oldHistoryLength /= newHistoryLength) .
    --             notifyAll $ NewWalletTransaction cAddress

walletServerOuts :: OutSpecs
walletServerOuts = sendTxOuts

----------------------------------------------------------------------------
-- Handlers
----------------------------------------------------------------------------

servantHandlers
    :: WalletWebMode m
    => SendActions m
    -> ServerT WalletApi m
servantHandlers sendActions =
     testResetAll
    :<|>

     getWallet
    :<|>
     getWallets
    :<|>
     newWallet
    :<|>
     newWallet
    :<|>
     renameWSet
    :<|>
     deleteWallet
    :<|>
     importWallet
    :<|>
     changeWalletPassphrase sendActions
    :<|>

     getAccount
    :<|>
     getAccounts
    :<|>
     updateAccount
    :<|>
     newAccount RandomSeed
    :<|>
     deleteAccount
    :<|>

     newWAddress RandomSeed
    :<|>

     isValidAddress
    :<|>

     getUserProfile
    :<|>
     updateUserProfile
    :<|>

     send sendActions
    :<|>
     sendExtended sendActions
    :<|>
     updateTransaction
    :<|>
     getHistory
    :<|>
     searchHistory
    :<|>

     nextUpdate
    :<|>
     applyUpdate
    :<|>

     redeemAda sendActions
    :<|>
     redeemAdaPaperVend sendActions
    :<|>

     reportingInitialized
    :<|>
     reportingElectroncrash
    :<|>

     (blockchainSlotDuration <&> fromIntegral)
    :<|>
     pure curSoftwareVersion
    :<|>
     syncProgress

-- getAddresses :: WalletWebMode m => m [CId]
-- getAddresses = map addressToCId <$> myAddresses

-- getBalances :: WalletWebMode m => m [(CId, Coin)]
-- getBalances = join $ mapM gb <$> myAddresses
--   where gb addr = (,) (addressToCId addr) <$> getBalance addr

getUserProfile :: WalletWebMode m => m CProfile
getUserProfile = getProfile

updateUserProfile :: WalletWebMode m => CProfile -> m CProfile
updateUserProfile profile = setProfile profile >> getUserProfile

getWAddressBalance :: WalletWebMode m => CWAddressMeta -> m Coin
getWAddressBalance addr =
    getBalance <=< decodeCIdOrFail $ cwamId addr

getWAddress :: WalletWebMode m => CWAddressMeta -> m CAddress
getWAddress cAddr@CWAddressMeta{..} = do
    balance <- getWAddressBalance cAddr
    return $ CAddress cwamId (mkCCoin balance) (balance > minBound)

getAccountAddrsOrThrow
    :: (WebWalletModeDB m, MonadThrow m)
    => AccountLookupMode -> AccountId -> m [CWAddressMeta]
getAccountAddrsOrThrow mode accId =
    getAccountWAddresses mode accId >>= maybeThrow noWallet
  where
    noWallet =
        RequestError $
        sformat ("No account with address " %build % " found") accId

getAccount :: WalletWebMode m => AccountId -> m CAccount
getAccount accId = do
    encSK <- getSKByAddr (aiWSId accId)
    addrs <- getAccountAddrsOrThrow Existing accId
    modifier <- txMempoolToModifier encSK
    let insertions = map fst (MM.insertions modifier)
    let modAccs = S.fromList $ insertions ++ MM.deletions modifier
    let filteredAccs = filter (`S.notMember` modAccs) addrs
    let mergedAccAddrs = filteredAccs ++ insertions
    mergedAccs <- mapM getWAddress mergedAccAddrs
    balance <- mkCCoin . unsafeIntegerToCoin . sumCoins <$>
               mapM getWAddressBalance mergedAccAddrs
    meta <- getAccountMeta accId >>= maybeThrow noWallet
    pure $ CAccount (encodeCType accId) meta mergedAccs balance
  where
    noWallet =
        RequestError $ sformat ("No account with address "%build%" found") accId

getWallet :: WalletWebMode m => CId Wal -> m CWallet
getWallet cAddr = do
    meta       <- getWalletMeta cAddr >>= maybeThrow noWSet
    wallets    <- getAccounts (Just cAddr)
    let walletsNum = length wallets
    balance    <- mkCCoin . unsafeIntegerToCoin . sumCoins <$>
                     mapM (decodeCCoinOrFail . caAmount) wallets
    hasPass    <- isNothing . checkPassMatches emptyPassphrase <$> getSKByAddr cAddr
    passLU     <- getWalletPassLU cAddr >>= maybeThrow noWSet
    pure $ CWallet cAddr meta walletsNum balance hasPass passLU
  where
    noWSet = RequestError $
        sformat ("No wallet with address "%build%" found") cAddr

-- TODO: probably poor naming
decodeCIdOrFail :: MonadThrow m => CId w -> m Address
decodeCIdOrFail = either wrongAddress pure . cIdToAddress
  where wrongAddress err = throwM . DecodeError $
            sformat ("Error while decoding CId: "%stext) err

-- TODO: these two could be removed if we decide to encode endpoint result
-- to CType automatically
decodeCAccountIdOrFail :: MonadThrow m => CAccountId -> m AccountId
decodeCAccountIdOrFail = either wrongAddress pure . decodeCType
  where wrongAddress err = throwM . DecodeError $
            sformat ("Error while decoding CAccountId: "%stext) err

decodeCCoinOrFail :: MonadThrow m => CCoin -> m Coin
decodeCCoinOrFail c =
    coinFromCCoin c `whenNothing` throwM (DecodeError "Wrong coin format")


getWalletAccountIds :: WalletWebMode m => CId Wal -> m [AccountId]
getWalletAccountIds wSet = filter ((== wSet) . aiWSId) <$> getWAddressIds

getAccounts :: WalletWebMode m => Maybe (CId Wal) -> m [CAccount]
getAccounts mCAddr = do
    whenJust mCAddr $ \cAddr -> getWalletMeta cAddr `whenNothingM_` noWSet cAddr
    mapM getAccount =<< maybe getWAddressIds getWalletAccountIds mCAddr
  where
    noWSet cAddr = throwM . RequestError $
        sformat ("No account with address "%build%" found") cAddr

getWallets :: WalletWebMode m => m [CWallet]
getWallets = getWalletAddresses >>= mapM getWallet

send
    :: WalletWebMode m
    => SendActions m
    -> PassPhrase
    -> AccountId
    -> CId Addr
    -> Coin
    -> m CTx
send sendActions passphrase srcAddr dstCAddr c =
    sendExtended sendActions passphrase srcAddr dstCAddr c mempty mempty

sendExtended
    :: WalletWebMode m
    => SendActions m
    -> PassPhrase
    -> AccountId
    -> CId Addr
    -> Coin
    -> Text
    -> Text
    -> m CTx
sendExtended sa passphrase srcAccount dstAccount coin title desc =
    sendMoney
        sa
        passphrase
        (AccountMoneySource srcAccount)
        (one (dstAccount, coin))
        title
        desc

data MoneySource
    = WalletMoneySource (CId Wal)
    | AccountMoneySource AccountId
    | AddressMoneySource CWAddressMeta
    deriving (Show, Eq)

getMoneySourceAddresses :: WalletWebMode m => MoneySource -> m [CWAddressMeta]
getMoneySourceAddresses (AddressMoneySource accAddr) = return $ one accAddr
getMoneySourceAddresses (AccountMoneySource wAddr) =
    getAccountAddrsOrThrow Existing wAddr
getMoneySourceAddresses (WalletMoneySource wid) =
    getWalletAccountIds wid >>=
    concatMapM (getMoneySourceAddresses . AccountMoneySource)

getMoneySourceAccount :: WalletWebMode m => MoneySource -> m AccountId
getMoneySourceAccount (AddressMoneySource accAddr) =
    return $ walletAddrMetaToAccount accAddr
getMoneySourceAccount (AccountMoneySource wAddr) = return wAddr
getMoneySourceAccount (WalletMoneySource wid) = do
    wAddr <- (head <$> getWalletAccountIds wid) >>= maybeThrow noWallets
    getMoneySourceAccount (AccountMoneySource wAddr)
  where
    noWallets = InternalError "Wallet has no accounts"

sendMoney
    :: WalletWebMode m
    => SendActions m
    -> PassPhrase
    -> MoneySource
    -> NonEmpty (CId Addr, Coin)
    -> Text
    -> Text
    -> m CTx
sendMoney sendActions passphrase moneySource dstDistr title desc = do
    allAddrs <- getMoneySourceAddresses moneySource
    let dstAccAddrsSet = S.fromList $ map fst $ toList dstDistr
        notDstAccounts = filter (\a -> not $ cwamId a `S.member` dstAccAddrsSet) allAddrs
        coins = foldr1 unsafeAddCoin $ snd <$> dstDistr
    distr@(remaining, spendings) <- selectSrcAccounts coins notDstAccounts
    logDebug $ buildDistribution distr
    mRemTx <- mkRemainingTx remaining
    txOuts <- forM dstDistr $ \(cAddr, coin) -> do
        addr <- decodeCIdOrFail cAddr
        return $ TxOutAux (TxOut addr coin) []
    let txOutsWithRem = maybe txOuts (\remTx -> remTx :| toList txOuts) mRemTx
    srcTxOuts <- forM (toList spendings) $ \(cAddr, c) -> do
        addr <- decodeCIdOrFail $ cwamId cAddr
        return (TxOut addr c)
    sendDo (fst <$> spendings) txOutsWithRem srcTxOuts
  where
    selectSrcAccounts
        :: WalletWebMode m
        => Coin
        -> [CWAddressMeta]
        -> m (Coin, NonEmpty (CWAddressMeta, Coin))
    selectSrcAccounts reqCoins accounts
        | reqCoins == mkCoin 0 =
            throwM $ RequestError "Spending non-positive amount of money!"
        | [] <- accounts =
            throwM . RequestError $
            sformat ("Not enough money (need " %build % " more)") reqCoins
        | acc:accs <- accounts = do
            balance <- getWAddressBalance acc
            if | balance == mkCoin 0 ->
                   selectSrcAccounts reqCoins accs
               | balance < reqCoins ->
                   do let remCoins = reqCoins `unsafeSubCoin` balance
                      ((acc, balance) :|) . toList <<$>>
                          selectSrcAccounts remCoins accs
               | otherwise ->
                   return
                       (balance `unsafeSubCoin` reqCoins, (acc, reqCoins) :| [])

    mkRemainingTx remaining
        | remaining == mkCoin 0 = return Nothing
        | otherwise = do
            relatedWallet <- getMoneySourceAccount moneySource
            account       <- newWAddress RandomSeed passphrase relatedWallet
            remAddr       <- decodeCIdOrFail (cadId account)
            let remTx = TxOutAux (TxOut remAddr remaining) []
            return $ Just remTx

    withSafeSigners (sk :| sks) action =
        withSafeSigner sk (return passphrase) $ \mss -> do
            ss <- maybeThrow (RequestError "Passphrase doesn't match") mss
            case nonEmpty sks of
                Nothing -> action (ss :| [])
                Just sks' -> do
                    let action' = action . (ss :|) . toList
                    withSafeSigners sks' action'

    sendDo srcAddrMetas txs srcTxOuts = do
        na <- getPeers
        sks <- forM srcAddrMetas $ getSKByAccAddr passphrase
        srcAddrs <- forM srcAddrMetas $ decodeCIdOrFail . cwamId
        let dstAddrs = txOutAddress . toaOut <$> toList txs
        withSafeSigners sks $ \ss -> do
            let hdwSigner = NE.zip ss srcAddrs
            etx <- submitMTx sendActions hdwSigner (toList na) txs
            case etx of
                Left err ->
                    throwM . RequestError $
                    sformat ("Cannot send transaction: " %stext) err
                Right (TxAux {taTx = tx}) -> do
                    logInfo $
                        sformat ("Successfully spent money from "%
                                 listF ", " addressF % " addresses on " %
                                 listF ", " addressF)
                        (toList srcAddrs)
                        dstAddrs
                    -- TODO: this should be removed in production
                    let txHash    = hash tx
                    -- TODO [CSM-251]: if money source is wallet set, then this is not fully correct
                    srcAccount <- getMoneySourceAccount moneySource
                    mapM_ removeWAddress srcAddrMetas
                    addHistoryTx srcAccount title desc $
                        THEntry txHash tx srcTxOuts Nothing (toList srcAddrs) dstAddrs

    listF separator formatter =
        F.later $ fold . intersperse separator . fmap (F.bprint formatter)

    buildDistribution (remaining, spendings) =
        let entries =
                spendings <&> \(CWAddressMeta {..}, c) ->
                    F.bprint (build % ": " %build) c cwamId
            remains = F.bprint ("Remaining: " %build) remaining
        in sformat
               ("Transaction input distribution:\n" %listF "\n" build %
                "\n" %build)
               (toList entries)
               remains

getHistory
    :: WalletWebMode m
    => AccountId -> Maybe Word -> Maybe Word -> m ([CTx], Word)
getHistory accId skip limit = do
    accAddrs <- getAccountAddrsOrThrow Ever accId
    addrs <- forM accAddrs (decodeCIdOrFail . cwamId)
    cHistory <-
        do  (minit, cachedTxs) <- transCache <$> getHistoryCache accId

            -- TODO: Fix type param! Global type param.
            TxHistoryAnswer {..} <- untag @WalletSscType getTxHistory addrs minit

            -- Add allowed portion of result to cache
            let fullHistory = taHistory <> cachedTxs
                lenHistory = length taHistory
                cached = drop (lenHistory - taCachedNum) taHistory
            unless (null cached) $
                updateHistoryCache
                    accId
                    taLastCachedHash
                    taCachedUtxo
                    (cached <> cachedTxs)

            forM fullHistory $ addHistoryTx accId mempty mempty
    pure (paginate cHistory, fromIntegral $ length cHistory)
  where
    paginate = take defaultLimit . drop defaultSkip
    defaultLimit = (fromIntegral $ fromMaybe 100 limit)
    defaultSkip = (fromIntegral $ fromMaybe 0 skip)
    transCache Nothing                = (Nothing, [])
    transCache (Just (hh, utxo, txs)) = (Just (hh, utxo), txs)

-- FIXME: is Word enough for length here?
searchHistory
    :: WalletWebMode m
    => AccountId
    -> Text
    -> Maybe (CId Addr)
    -> Maybe Word
    -> Maybe Word
    -> m ([CTx], Word)
searchHistory accId search mAddrId skip limit = do
    first (filter fits) <$> getHistory accId skip limit
  where
    fits ctx = txContainsTitle search ctx
            && maybe True (accRelates ctx) mAddrId
    accRelates CTx {..} = (`elem` (ctInputAddrs ++ ctOutputAddrs))

addHistoryTx
    :: WalletWebMode m
    => AccountId
    -> Text
    -> Text
    -> TxHistoryEntry
    -> m CTx
addHistoryTx accId title desc wtx@THEntry{..} = do
    -- TODO: this should be removed in production
    diff <- maybe localChainDifficulty pure =<<
            networkChainDifficulty
    meta <- CTxMeta title desc <$> liftIO getPOSIXTime
    let cId = txIdToCTxId _thTxId
<<<<<<< HEAD
    addOnlyNewTxMeta wAddr cId meta
    meta' <- fromMaybe meta <$> getTxMeta wAddr cId
    accAddrs <- map cwamId <$> getAccountAddrsOrThrow Ever cAccId
    return $ mkCTx diff wtx meta' accAddrs
=======
    addOnlyNewTxMeta accId cId meta
    meta' <- fromMaybe meta <$> getTxMeta accId cId
    return $ mkCTx diff wtx meta'
>>>>>>> 61b14558


newWAddress
    :: WalletWebMode m
    => AddrGenSeed
    -> PassPhrase
    -> AccountId
    -> m CAddress
newWAddress addGenSeed passphrase accId = do
    -- check wallet exists
    _ <- getAccount accId

    cAccAddr <- genUniqueAccountAddress addGenSeed passphrase accId
    addWAddress cAccAddr
    getWAddress cAccAddr

newAccount :: WalletWebMode m => AddrGenSeed -> PassPhrase -> CAccountInit -> m CAccount
newAccount addGenSeed passphrase CAccountInit {..} = do
    -- check wallet set exists
    _ <- getWallet cwInitWId

    cAddr <- genUniqueAccountId addGenSeed cwInitWId
    createAccount cAddr caInitMeta
    () <$ newWAddress addGenSeed passphrase cAddr
    getAccount cAddr

createWalletSafe
    :: WalletWebMode m
    => CId Wal -> CWalletMeta -> m CWallet
createWalletSafe cid wsMeta = do
    wSetExists <- isJust <$> getWalletMeta cid
    when wSetExists $
        throwM $ RequestError "Wallet with that mnemonics already exists"
    curTime <- liftIO getPOSIXTime
    createWallet cid wsMeta curTime
    getWallet cid

newWallet :: WalletWebMode m => PassPhrase -> CWalletInit -> m CWallet
newWallet passphrase CWalletInit {..} = do
    let CWalletMeta {..} = cwInitMeta
    cAddr <- genSaveRootAddress passphrase cwBackupPhrase
    createWalletSafe cAddr cwInitMeta

updateAccount :: WalletWebMode m => AccountId -> CAccountMeta -> m CAccount
updateAccount accId wMeta = do
    setAccountMeta accId wMeta
    getAccount accId

updateTransaction :: WalletWebMode m => AccountId -> CTxId -> CTxMeta -> m ()
updateTransaction accId txId txMeta = do
    setAccountTransactionMeta accId txId txMeta

deleteWallet :: WalletWebMode m => CId Wal -> m ()
deleteWallet wid = do
    accounts <- getAccounts (Just wid)
    mapM_ (\acc -> deleteAccount =<< decodeCAccountIdOrFail (caId acc)) accounts
    removeWallet wid
    deleteSecretKey . fromIntegral =<< getAddrIdx wid

deleteAccount :: WalletWebMode m => AccountId -> m ()
deleteAccount = removeAccount

-- TODO: to add when necessary
-- deleteWAddress :: WalletWebMode m => CWAddressMeta -> m ()
-- deleteWAddress = removeWAddress

renameWSet :: WalletWebMode m => CId Wal -> Text -> m CWallet
renameWSet cid newName = do
    meta <- getWalletMeta cid >>= maybeThrow (RequestError "No such wallet set")
    setWalletMeta cid meta{ cwName = newName }
    getWallet cid

-- | Creates account address with same derivation path for new wallet set.
rederiveAccountAddress
    :: WalletWebMode m
    => EncryptedSecretKey -> PassPhrase -> CWAddressMeta -> m CWAddressMeta
rederiveAccountAddress newSK newPass CWAddressMeta{..} = do
    (accAddr, _) <- maybeThrow badPass $
        deriveLvl2KeyPair newPass newSK cwamWalletIndex cwamAccountIndex
    return CWAddressMeta
        { cwamWSId      = encToCId newSK
        , cwamId        = addressToCId accAddr
        , ..
        }
  where
    badPass = RequestError "Passphrase doesn't match"

data AccountsSnapshot = AccountsSnapshot
    { asExisting :: [CWAddressMeta]
    , asDeleted  :: [CWAddressMeta]
    }

instance Monoid AccountsSnapshot where
    mempty = AccountsSnapshot mempty mempty
    AccountsSnapshot a1 b1 `mappend` AccountsSnapshot a2 b2 =
        AccountsSnapshot (a1 <> a2) (b1 <> b2)

instance Buildable AccountsSnapshot where
    build AccountsSnapshot {..} =
        bprint
            ("{ existing: "%listJson% ", deleted: "%listJson)
            asExisting
            asDeleted

-- | Clones existing accounts of wallet set with new passphrase and returns
-- list of old accounts
cloneWalletSetWithPass
    :: WalletWebMode m
    => EncryptedSecretKey
    -> PassPhrase
    -> CId Wal
    -> m (AccountsSnapshot, AccountsSnapshot)
cloneWalletSetWithPass newSK newPass wid = do
    accIds <- getWalletAccountIds wid
    fmap mconcat . forM accIds $ \accId@AccountId{..} -> do
        wMeta <- getAccountMeta accId >>= maybeThrow noWMeta
        setAccountMeta accId wMeta
        (oldDeleted, newDeleted) <-
            unzip <$> cloneAccounts accId Deleted addRemovedAccount
        (oldExisting, newExisting) <-
            unzip <$> cloneAccounts accId Existing addWAddress
        let oldAddrMeta =
                AccountsSnapshot
                {asExisting = oldExisting, asDeleted = oldDeleted}
            newAddrMeta =
                AccountsSnapshot
                {asExisting = newExisting, asDeleted = newDeleted}
        logDebug $
            sformat
                ("Cloned wallet accounts: "%build%"\n\t-> "%build)
                oldAddrMeta
                newAddrMeta
        return (oldAddrMeta, newAddrMeta)
  where
    noWMeta = InternalError "Can't get wallet meta (inconsistent db)"
    cloneAccounts oldWAddr lookupMode addToDB = do
        accAddrs <- getAccountAddrsOrThrow lookupMode oldWAddr
        forM accAddrs $ \accAddr@CWAddressMeta {..} -> do
            newAcc <- rederiveAccountAddress newSK newPass accAddr
            _ <- addToDB newAcc
            return (accAddr, newAcc)

moveMoneyToClone
    :: WalletWebMode m
    => SendActions m
    -> PassPhrase
    -> CId Wal
    -> [CWAddressMeta]
    -> [CWAddressMeta]
    -> m ()
moveMoneyToClone sa oldPass wid oldAddrMeta newAddrMeta = do
    let ms = WalletMoneySource wid
    dist <-
        forM (zip oldAddrMeta newAddrMeta) $ \(oldAcc, newAcc) ->
            (cwamId newAcc, ) <$> getWAddressBalance oldAcc
    whenNotNull dist $ \dist' ->
        unless (all ((== mkCoin 0) . snd) dist) $
        void $
        sendMoney sa oldPass ms dist' "Wallet set cloning transaction" ""

changeWalletPassphrase
    :: WalletWebMode m
    => SendActions m -> CId Wal -> PassPhrase -> PassPhrase -> m ()
changeWalletPassphrase sa wid oldPass newPass = do
    oldSK   <- getSKByAddr wid
    newSK   <- maybeThrow badPass $ changeEncPassphrase oldPass newPass oldSK

    -- TODO [CSM-236]: test on oldWSAddr == newWSAddr
    addSecretKey newSK
    oldAddrMeta <- (`E.onException` deleteSK newPass) $ do
        (oldAddrMeta, newAddrMeta) <- cloneWalletSetWithPass newSK newPass wid
            `E.onException` do
                logError "Failed to clone wallet"
        moveMoneyToClone sa oldPass wid (asExisting oldAddrMeta) (asExisting newAddrMeta)
            `E.onException` do
                logError "Money transmition to new wallet failed"
                mapM_ totallyRemoveWAddress $ asDeleted <> asExisting $ newAddrMeta
        return oldAddrMeta
    mapM_ totallyRemoveWAddress $ asDeleted <> asExisting $ oldAddrMeta
    deleteSK oldPass
  where
    badPass = RequestError "Invalid old passphrase given"
    deleteSK passphrase = do
        let nice k = encToCId k == wid && isJust (checkPassMatches passphrase k)
        midx <- findIndex nice <$> getSecretKeys
        idx  <- RequestError "No key with such address and pass found"
                `maybeThrow` midx
        deleteSecretKey (fromIntegral idx)

-- NOTE: later we will have `isValidAddress :: CId -> m Bool` which should work for arbitrary crypto
isValidAddress :: WalletWebMode m => Text -> m Bool
isValidAddress sAddr =
    pure . isRight $ decodeTextAddress sAddr

-- | Get last update info
nextUpdate :: WalletWebMode m => m CUpdateInfo
nextUpdate = getNextUpdate >>=
             maybeThrow (RequestError "No updates available")

applyUpdate :: WalletWebMode m => m ()
applyUpdate = removeNextUpdate >> applyLastUpdate

redeemAda :: WalletWebMode m => SendActions m -> PassPhrase -> CWalletRedeem -> m CTx
redeemAda sendActions passphrase CWalletRedeem {..} = do
    seedBs <- maybe invalidBase64 pure
        -- NOTE: this is just safety measure
        $ rightToMaybe (B64.decode crSeed) <|> rightToMaybe (B64.decodeUrl crSeed)
    redeemAdaInternal sendActions passphrase crWalletId seedBs
  where
    invalidBase64 =
        throwM . RequestError $ "Seed is invalid base64(url) string: " <> crSeed

-- Decrypts certificate based on:
--  * https://github.com/input-output-hk/postvend-app/blob/master/src/CertGen.hs#L205
--  * https://github.com/input-output-hk/postvend-app/blob/master/src/CertGen.hs#L160
redeemAdaPaperVend
    :: WalletWebMode m
    => SendActions m
    -> PassPhrase
    -> CPaperVendWalletRedeem
    -> m CTx
redeemAdaPaperVend sendActions passphrase CPaperVendWalletRedeem {..} = do
    seedEncBs <- maybe invalidBase58 pure
        $ decodeBase58 bitcoinAlphabet $ encodeUtf8 pvSeed
    aesKey <- either invalidMnemonic pure
        $ deriveAesKeyBS <$> toSeed pvBackupPhrase
    seedDecBs <- either decryptionFailed pure
        $ aesDecrypt seedEncBs aesKey
    redeemAdaInternal sendActions passphrase pvWalletId seedDecBs
  where
    invalidBase58 =
        throwM . RequestError $ "Seed is invalid base58 string: " <> pvSeed
    invalidMnemonic e =
        throwM . RequestError $ "Invalid mnemonic: " <> toText e
    decryptionFailed e =
        throwM . RequestError $ "Decryption failed: " <> show e

redeemAdaInternal
    :: WalletWebMode m
    => SendActions m
    -> PassPhrase
    -> CAccountId
    -> ByteString
    -> m CTx
redeemAdaInternal sendActions passphrase cAccId seedBs = do
    (_, redeemSK) <- maybeThrow (RequestError "Seed is not 32-byte long") $
                     redeemDeterministicKeyGen seedBs
    accId <- decodeCAccountIdOrFail cAccId
    -- new redemption wallet
    _ <- getAccount accId

    let srcAddr = makeRedeemAddress $ redeemToPublic redeemSK
    dstCAddr <- genUniqueAccountAddress RandomSeed passphrase accId
    dstAddr <- decodeCIdOrFail $ cwamId dstCAddr
    na <- getPeers
    etx <- submitRedemptionTx sendActions redeemSK (toList na) dstAddr
    case etx of
        Left err -> throwM . RequestError $
                    "Cannot send redemption transaction: " <> err
        Right (TxAux {..}, redeemAddress, redeemBalance) -> do
            -- add redemption transaction to the history of new wallet
            let txInputs = [TxOut redeemAddress redeemBalance]
            addHistoryTx accId "ADA redemption" ""
                (THEntry (hash taTx) taTx txInputs Nothing [srcAddr] [dstAddr])

reportingInitialized :: WalletWebMode m => CInitialized -> m ()
reportingInitialized cinit = do
    sendReportNodeNologs version (RInfo $ show cinit) `catchAll` handler
  where
    handler e =
        logError $
        sformat ("Didn't manage to report initialization time "%shown%
                 " because of exception "%shown) cinit e

reportingElectroncrash :: forall m. WalletWebMode m => CElectronCrashReport -> m ()
reportingElectroncrash celcrash = do
    servers <- Ether.asks' (view rcReportServers)
    errors <- fmap lefts $ forM servers $ \serv ->
        try $ sendReport [fdFilePath $ cecUploadDump celcrash]
                         []
                         (RInfo $ show celcrash)
                         "daedalus"
                         version
                         (toString serv)
    whenNotNull errors $ handler . NE.head
  where
    fmt = ("Didn't manage to report electron crash "%shown%" because of exception "%shown)
    handler :: SomeException -> m ()
    handler e = logError $ sformat fmt celcrash e

importWallet
    :: WalletWebMode m
    => PassPhrase
    -> Text
    -> m CWallet
importWallet passphrase (toString -> fp) = do
    secret <- rewrapToWalletError $ readUserSecret fp
    wSecret <- maybeThrow noWalletSecret (secret ^. usWalletSet)
    importWalletSecret passphrase wSecret
  where
    noWalletSecret =
        RequestError "This key doesn't contain HD wallet info"

importWalletSecret
    :: WalletWebMode m
    => PassPhrase
    -> WalletUserSecret
    -> m CWallet
importWalletSecret passphrase WalletUserSecret{..} = do
    let key    = _wusRootKey
        addr   = makePubKeyAddress $ encToPublic key
        wid    = addressToCId addr
        wMeta  = def { cwName = _wusWalletName }
    addSecretKey key
    importedWSet <- createWalletSafe wid wMeta

    for_ _wusAccounts $ \(walletIndex, walletName) -> do
        let accMeta = def{ caName = walletName }
            seedGen = DeterminedSeed walletIndex
        cAddr <- genUniqueAccountId seedGen wid
        createAccount cAddr accMeta

    for_ _wusAddrs $ \(walletIndex, accountIndex) -> do
        let accId = AccountId wid walletIndex
        newWAddress (DeterminedSeed accountIndex) passphrase accId

    selectAccountsFromUtxoLock @WalletSscType [key]

    return importedWSet

-- | Creates walletset with given genesis hd-wallet key.
addInitialRichAccount :: WalletWebMode m => Int -> m ()
addInitialRichAccount keyId =
    when isDevelopment . E.handleAll wSetExistsHandler $ do
        key <- maybeThrow noKey (genesisDevHdwSecretKeys ^? ix keyId)
        void $ importWalletSecret emptyPassphrase $
            mkGenesisWalletUserSecret key
                & wusWalletName .~ "Precreated wallet full of money"
                & wusAccounts . traversed . _2 .~ "Initial account"
  where
    noKey = InternalError $ sformat ("No genesis key #" %build) keyId
    wSetExistsHandler =
        logDebug . sformat ("Initial wallet set already exists (" %build % ")")

syncProgress :: WalletWebMode m => m SyncProgress
syncProgress = do
    SyncProgress
    <$> localChainDifficulty
    <*> networkChainDifficulty
    <*> connectedPeers

testResetAll :: WalletWebMode m => m ()
testResetAll | isDevelopment = deleteAllKeys >> testReset
             | otherwise     = throwM err403
  where
    deleteAllKeys = do
        keyNum <- length <$> getSecretKeys
        replicateM_ keyNum $ deleteSecretKey 0


----------------------------------------------------------------------------
-- Orphan instances
----------------------------------------------------------------------------

instance FromHttpApiData Coin where
    parseUrlPiece = fmap mkCoin . parseUrlPiece

instance FromHttpApiData Address where
    parseUrlPiece = decodeTextAddress

instance FromHttpApiData (CId w) where
    parseUrlPiece = fmap addressToCId . decodeTextAddress

instance FromHttpApiData CAccountId where
    parseUrlPiece = fmap CAccountId . parseUrlPiece

-- FIXME: unsafe (temporary, will be removed probably in future)
-- we are not checking whether received Text is really valid CTxId
instance FromHttpApiData CTxId where
    parseUrlPiece = pure . mkCTxId

instance FromHttpApiData CPassPhrase where
    parseUrlPiece = pure . CPassPhrase<|MERGE_RESOLUTION|>--- conflicted
+++ resolved
@@ -687,17 +687,10 @@
             networkChainDifficulty
     meta <- CTxMeta title desc <$> liftIO getPOSIXTime
     let cId = txIdToCTxId _thTxId
-<<<<<<< HEAD
-    addOnlyNewTxMeta wAddr cId meta
-    meta' <- fromMaybe meta <$> getTxMeta wAddr cId
-    accAddrs <- map cwamId <$> getAccountAddrsOrThrow Ever cAccId
-    return $ mkCTx diff wtx meta' accAddrs
-=======
     addOnlyNewTxMeta accId cId meta
     meta' <- fromMaybe meta <$> getTxMeta accId cId
-    return $ mkCTx diff wtx meta'
->>>>>>> 61b14558
-
+    accAddrs <- map cwamId <$> getAccountAddrsOrThrow Ever accId
+    return $ mkCTx diff wtx meta' accAddrs
 
 newWAddress
     :: WalletWebMode m
@@ -833,7 +826,7 @@
   where
     noWMeta = InternalError "Can't get wallet meta (inconsistent db)"
     cloneAccounts oldWAddr lookupMode addToDB = do
-        accAddrs <- getAccountAddrsOrThrow lookupMode oldWAddr
+        accAddrs <-  lookupMode oldWAddr
         forM accAddrs $ \accAddr@CWAddressMeta {..} -> do
             newAcc <- rederiveAccountAddress newSK newPass accAddr
             _ <- addToDB newAcc
