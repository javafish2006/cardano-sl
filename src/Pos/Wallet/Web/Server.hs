{-# LANGUAGE CPP                 #-}
{-# LANGUAGE FlexibleContexts    #-}
{-# LANGUAGE RankNTypes          #-}
{-# LANGUAGE ScopedTypeVariables #-}
{-# LANGUAGE StandaloneDeriving  #-}
{-# LANGUAGE TypeOperators       #-}

-- | Wallet web server.

module Pos.Wallet.Web.Server
       ( walletApplication
       , walletServeWeb
       ) where

<<<<<<< HEAD
import qualified Control.Monad.Catch    as Catch
import           Control.Monad.Except   (MonadError (throwError))
import           Control.TimeWarp.Rpc   (Transfer)
import           Data.List              ((!!))
import           Data.Time.Clock        (UTCTime)
import           Formatting             (int, ords, sformat, (%))
import           Network.Wai            (Application)
import           Servant.API            ((:<|>) ((:<|>)), FromHttpApiData (parseUrlPiece))
import           Servant.Server         (Handler, ServantErr (errBody), Server, ServerT,
                                        err404, serve)
import           Servant.Utils.Enter    ((:~>) (..), enter)
=======
import qualified Control.Monad.Catch  as Catch
import           Control.Monad.Except (MonadError (throwError))
import           Control.TimeWarp.Rpc (Transfer, Dialog)
import           Data.List            ((!!))
import           Formatting           (int, ords, sformat, (%))
import           Network.Wai          (Application)
import           Servant.API          ((:<|>) ((:<|>)), FromHttpApiData (parseUrlPiece))
import           Servant.Server       (Handler, ServantErr (errBody), Server, ServerT,
                                       err404, serve)
import           Servant.Utils.Enter  ((:~>) (..), enter)
>>>>>>> 1d613081
import           Universum

import           Pos.DHT              (dhtAddr, getKnownPeers, DHTPacking)
import           Pos.DHT.Real         (KademliaDHTContext, getKademliaDHTCtx,
                                       runKademliaDHTRaw)
import           Pos.Genesis          (genesisAddresses, genesisSecretKeys)
import           Pos.Launcher         (runTimed)
#ifdef WITH_ROCKS
import qualified Pos.Modern.DB        as Modern
#endif
import           Pos.Context          (ContextHolder, NodeContext, getNodeContext,
                                       runContextHolder)
import           Pos.Ssc.Class        (SscConstraint)
import           Pos.Ssc.LocalData    (SscLDImpl, runSscLDImpl)
import qualified Pos.State            as St
import           Pos.Statistics       (getNoStatsT)
import           Pos.Txp.LocalData    (TxLocalData, getTxLocalData, setTxLocalData)
import           Pos.Types            (Address, Coin (Coin), TxOut (..), addressF, coinF,
                                       decodeTextAddress, TxId)
import           Pos.Wallet.Tx        (getBalance, submitTx)
import           Pos.Wallet.Web.Api   (WalletApi, walletApi)
import           Pos.Wallet.Web.State (MonadWalletWebDB (..), WalletState, WalletWebDB,
                                       closeState, openState, runWalletWebDB)
import           Pos.Web.Server       (serveImpl)
<<<<<<< HEAD
import           Pos.WorkMode         (ProductionMode, TxLDImpl, UserDialog, runTxLDImpl)
import           Pos.Wallet.Web.ClientTypes (CWallet)
=======
import           Pos.WorkMode         (ProductionMode, TxLDImpl, SocketState, runTxLDImpl)
>>>>>>> 1d613081

----------------------------------------------------------------------------
-- Top level functionality
----------------------------------------------------------------------------

walletServeWeb :: SscConstraint ssc => Word16 -> ProductionMode ssc ()
walletServeWeb webPort = serveImpl walletApplication webPort

-- TODO: Make a configuration datatype for wallet web api
-- to make database path configurable
walletApplication :: SscConstraint ssc => ProductionMode ssc Application
walletApplication = bracket openDB closeDB $ \ws ->
    runWalletWebDB ws servantServer >>= return . serve walletApi
  where openDB = openState False "bla"
        closeDB = closeState

----------------------------------------------------------------------------
-- Servant infrastructure
----------------------------------------------------------------------------

type WebHandler ssc = WalletWebDB (ProductionMode ssc)
type SubKademlia ssc = (TxLDImpl (
                           SscLDImpl ssc (
                               ContextHolder ssc (
#ifdef WITH_ROCKS
                                   Modern.DBHolder ssc (
#endif
                                       St.DBHolder ssc (Dialog DHTPacking
                                            (Transfer SocketState))))))
#ifdef WITH_ROCKS
                       )
#endif

convertHandler
    :: forall ssc a . SscConstraint ssc
    => KademliaDHTContext (SubKademlia ssc)
    -> TxLocalData
    -> NodeContext ssc
    -> St.NodeState ssc
#ifdef WITH_ROCKS
    -> Modern.NodeDBs ssc
#endif
    -> WalletState
    -> WebHandler ssc a
    -> Handler a
#ifdef WITH_ROCKS
convertHandler kctx tld nc ns modernDB ws handler =
#else
convertHandler kctx tld nc ns ws handler =
#endif
    liftIO (runTimed "wallet-api" .
            St.runDBHolder ns .
#ifdef WITH_ROCKS
            Modern.runDBHolder modernDB .
#endif
            runContextHolder nc .
            runSscLDImpl .
            runTxLDImpl .
            runKademliaDHTRaw kctx .
            getNoStatsT .
            runWalletWebDB ws $
            setTxLocalData tld >> handler)
    `Catch.catches`
    excHandlers
  where
    excHandlers = [Catch.Handler catchServant]
    catchServant = throwError

nat :: SscConstraint ssc => WebHandler ssc (WebHandler ssc :~> Handler)
nat = do
    ws <- getWalletWebState
    kctx <- lift $ lift getKademliaDHTCtx
    tld <- getTxLocalData
    nc <- getNodeContext
    ns <- St.getNodeState
#ifdef WITH_ROCKS
    modernDB <- Modern.getNodeDBs
    return $ Nat (convertHandler kctx tld nc ns modernDB ws)
#else
    return $ Nat (convertHandler kctx tld nc ns ws)
#endif

servantServer :: forall ssc . SscConstraint ssc => WebHandler ssc (Server WalletApi)
servantServer = flip enter servantHandlers <$> (nat @ssc)

----------------------------------------------------------------------------
-- Handlers
----------------------------------------------------------------------------

servantHandlers :: SscConstraint ssc => ServerT WalletApi (WebHandler ssc)
servantHandlers = getAddresses :<|> getBalances :<|> send -- :<|> getWallets

getAddresses :: WebHandler ssc [Address]
getAddresses = pure genesisAddresses

getBalances :: SscConstraint ssc => WebHandler ssc [(Address, Coin)]
getBalances = mapM gb genesisAddresses
  where gb addr = (,) addr <$> getBalance addr

send :: SscConstraint ssc
     => Word -> Address -> Coin -> WebHandler ssc ()
send srcIdx dstAddr c
    | fromIntegral srcIdx > length genesisAddresses =
        throwM err404 {
          errBody = encodeUtf8 $
                    sformat ("There are only "%int%" addresses in wallet") $
                    length genesisAddresses
          }
    | otherwise = do
          let sk = genesisSecretKeys !! fromIntegral srcIdx
          na <- fmap dhtAddr <$> getKnownPeers
          () <$ submitTx sk na [TxOut dstAddr c]
          putText $
              sformat ("Successfully sent "%coinF%" from "%ords%" address to "%addressF)
              c srcIdx dstAddr

getWallets :: SscConstraint ssc => WebHandler ssc [CWallet]
getWallets = undefined

----------------------------------------------------------------------------
-- Orphan instances
----------------------------------------------------------------------------

deriving instance FromHttpApiData Coin

instance FromHttpApiData Address where
    parseUrlPiece = decodeTextAddress<|MERGE_RESOLUTION|>--- conflicted
+++ resolved
@@ -12,19 +12,6 @@
        , walletServeWeb
        ) where
 
-<<<<<<< HEAD
-import qualified Control.Monad.Catch    as Catch
-import           Control.Monad.Except   (MonadError (throwError))
-import           Control.TimeWarp.Rpc   (Transfer)
-import           Data.List              ((!!))
-import           Data.Time.Clock        (UTCTime)
-import           Formatting             (int, ords, sformat, (%))
-import           Network.Wai            (Application)
-import           Servant.API            ((:<|>) ((:<|>)), FromHttpApiData (parseUrlPiece))
-import           Servant.Server         (Handler, ServantErr (errBody), Server, ServerT,
-                                        err404, serve)
-import           Servant.Utils.Enter    ((:~>) (..), enter)
-=======
 import qualified Control.Monad.Catch  as Catch
 import           Control.Monad.Except (MonadError (throwError))
 import           Control.TimeWarp.Rpc (Transfer, Dialog)
@@ -35,7 +22,6 @@
 import           Servant.Server       (Handler, ServantErr (errBody), Server, ServerT,
                                        err404, serve)
 import           Servant.Utils.Enter  ((:~>) (..), enter)
->>>>>>> 1d613081
 import           Universum
 
 import           Pos.DHT              (dhtAddr, getKnownPeers, DHTPacking)
@@ -60,12 +46,8 @@
 import           Pos.Wallet.Web.State (MonadWalletWebDB (..), WalletState, WalletWebDB,
                                        closeState, openState, runWalletWebDB)
 import           Pos.Web.Server       (serveImpl)
-<<<<<<< HEAD
-import           Pos.WorkMode         (ProductionMode, TxLDImpl, UserDialog, runTxLDImpl)
 import           Pos.Wallet.Web.ClientTypes (CWallet)
-=======
 import           Pos.WorkMode         (ProductionMode, TxLDImpl, SocketState, runTxLDImpl)
->>>>>>> 1d613081
 
 ----------------------------------------------------------------------------
 -- Top level functionality
