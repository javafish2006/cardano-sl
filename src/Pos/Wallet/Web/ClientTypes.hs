{-# OPTIONS_GHC -fno-warn-unused-top-binds #-}
{-# LANGUAGE TypeFamilies #-}

-- This module is to be moved later anywhere else, just to have a
-- starting point

-- | Types representing client (wallet) requests on wallet API.
module Pos.Wallet.Web.ClientTypes
      ( SyncProgress (..)
      , CId (..)
      , CHash (..)
      , CPassPhrase (..)
      , CProfile (..)
      , CPwHash
      , CTx (..)
      , CTxs (..)
      , CTxId
      , CTxMeta (..)
      , CTExMeta (..)
      , CInitialized (..)
      , AccountId (..)
      , CAccountId (..)
      , CWAddressMeta (..)
      , CAddress (..)
      , CAccount (..)
      , CWalletAssurance (..)
      , CAccountMeta (..)
      , CAccountInit (..)
      , CWallet (..)
      , CWalletMeta (..)
      , CWalletInit (..)
      , CUpdateInfo (..)
      , CWalletRedeem (..)
      , CPaperVendWalletRedeem (..)
      , CCoin
      , mkCCoin
      , coinFromCCoin
      , PassPhraseLU
      , CElectronCrashReport (..)
      , NotifyEvent (..)
      , WithDerivationPath (..)
      , Wal (..)
      , Addr (..)
      , addressToCId
      , cIdToAddress
      , encToCId
      , mkCTxs
      , mkCTxId
      , txIdToCTxId
      , toCUpdateInfo
      , addrMetaToAccount
      ) where

import           Universum

<<<<<<< HEAD
import           Control.Arrow          ((&&&))
import           Data.Default           (Default, def)
import           Data.Hashable          (Hashable (..))
import qualified Data.Set               as S
import           Data.Text              (Text, isInfixOf, splitOn, toLower)
import           Data.Text.Buildable    (build)
import           Data.Time.Clock.POSIX  (POSIXTime)
import           Data.Typeable          (Typeable)
import           Formatting             (bprint, sformat, (%))
import qualified Formatting             as F
import qualified Prelude
import qualified Serokell.Util.Base16   as Base16
import           Servant.Multipart      (FileData, FromMultipart (..), lookupFile,
                                         lookupInput)

import           Pos.Aeson.Types        ()
import           Pos.Binary.Class       (decodeFull, encode)
import           Pos.Client.Txp.History (TxHistoryEntry (..))
import           Pos.Core.Coin          (mkCoin)
import           Pos.Core.Types         (ScriptVersion)
import           Pos.Crypto             (EncryptedSecretKey, PassPhrase, emptyPassphrase,
                                         encToPublic, hashHexF)
import           Pos.Txp.Core.Types     (Tx (..), TxId, TxOut, txOutAddress, txOutValue)
import           Pos.Types              (Address (..), BlockVersion, ChainDifficulty,
                                         Coin, SoftwareVersion, decodeTextAddress,
                                         makePubKeyAddress, sumCoins, unsafeGetCoin,
                                         unsafeIntegerToCoin)
import           Pos.Update.Core        (BlockVersionData (..), StakeholderVotes,
                                         UpdateProposal (..), isPositiveVote)
import           Pos.Update.Poll        (ConfirmedProposalState (..))
import           Pos.Util.BackupPhrase  (BackupPhrase)
import           Pos.Util.Servant       (FromCType (..), ToCType (..))
=======
import           Control.Arrow             ((&&&))
import           Control.Monad.Error.Class (throwError)
import qualified Data.ByteString.Lazy      as LBS
import           Data.Default              (Default, def)
import           Data.Hashable             (Hashable (..))
import qualified Data.Set                  as S
import           Data.Text                 (Text, splitOn)
import           Data.Text.Buildable       (build)
import           Data.Time.Clock.POSIX     (POSIXTime)
import           Data.Typeable             (Typeable)
import           Formatting                (bprint, sformat, (%))
import qualified Formatting                as F
import qualified Prelude
import qualified Serokell.Util.Base16      as Base16
import           Servant.Multipart         (FileData, FromMultipart (..), lookupFile,
                                            lookupInput)

import           Pos.Aeson.Types           ()
import           Pos.Binary.Class          (decodeFull, encodeStrict)
import           Pos.Client.Txp.History    (TxHistoryEntry (..))
import           Pos.Core.Coin             (mkCoin)
import           Pos.Core.Types            (ScriptVersion)
import           Pos.Crypto                (EncryptedSecretKey, PassPhrase, encToPublic,
                                            hashHexF)
import           Pos.Txp.Core.Types        (Tx (..), TxId, TxOut, txOutAddress,
                                            txOutValue)
import           Pos.Types                 (Address (..), BlockVersion, ChainDifficulty,
                                            Coin, SoftwareVersion, decodeTextAddress,
                                            makePubKeyAddress, sumCoins, unsafeGetCoin,
                                            unsafeIntegerToCoin)
import           Pos.Update.Core           (BlockVersionData (..), StakeholderVotes,
                                            UpdateProposal (..), isPositiveVote)
import           Pos.Update.Poll           (ConfirmedProposalState (..))
import           Pos.Util.BackupPhrase     (BackupPhrase)
import           Pos.Util.Servant          (FromCType (..), OriginType, ToCType (..))
>>>>>>> 24ef0304


data SyncProgress = SyncProgress
    { _spLocalCD   :: ChainDifficulty
    , _spNetworkCD :: Maybe ChainDifficulty
    , _spPeers     :: Word
    } deriving (Show, Generic, Typeable)

instance Default SyncProgress where
    def = SyncProgress 0 mzero 0

-- Notifications
data NotifyEvent
    = ConnectionOpened
    -- _ | NewWalletTransaction CId
    -- _ | NewTransaction
    | NetworkDifficultyChanged ChainDifficulty -- ie new block or fork (rollback)
    | LocalDifficultyChanged ChainDifficulty -- ie new block or fork (rollback)
    | ConnectedPeersChanged Word
    | UpdateAvailable
    | ConnectionClosed
    deriving (Show, Generic)

-- | Client hash
newtype CHash = CHash Text
    deriving (Show, Eq, Ord, Generic, Buildable)

instance Hashable CHash where
    hashWithSalt s (CHash h) = hashWithSalt s h

-- | Client address
-- @w@ is phantom type and stands for type of item this address belongs to.
newtype CId w = CId CHash
    deriving (Show, Eq, Ord, Generic, Hashable, Buildable)

-- | Marks address as belonging to wallet set.
data Wal = Wal
    deriving (Show, Generic)

-- | Marks address as belonging to account.
data Addr = Addr
    deriving (Show, Generic)

-- TODO: this is not completely safe. If someone changes
-- implementation of Buildable Address. It should be probably more
-- safe to introduce `class PSSimplified` that would have the same
-- implementation has it is with Buildable Address but then person
-- will know it will probably change something for purescript.
-- | Transform Address into CId
addressToCId :: Address -> CId w
addressToCId = CId . CHash . sformat F.build

cIdToAddress :: CId w -> Either Text Address
cIdToAddress (CId (CHash h)) = decodeTextAddress h

encToCId :: EncryptedSecretKey -> CId w
encToCId = addressToCId . makePubKeyAddress . encToPublic

-- | Client transaction id
newtype CTxId = CTxId CHash
    deriving (Show, Eq, Generic, Hashable)

mkCTxId :: Text -> CTxId
mkCTxId = CTxId . CHash

-- | transform TxId into CTxId
txIdToCTxId :: TxId -> CTxId
txIdToCTxId = mkCTxId . sformat hashHexF

convertTxOutputs :: [TxOut] -> [(CId w, CCoin)]
convertTxOutputs = map (addressToCId . txOutAddress &&& mkCCoin . txOutValue)

-- [CSM-309] This may work until transaction have multiple source accounts
-- | Get all addresses of source account of given transaction.
getTxChangeAddresses
    :: [CWAddressMeta]   -- ^ All addresses in wallet
    -> [CId Addr]        -- ^ Input addresses of transaction
    -> Either Text (Maybe [CId Addr])
                         -- ^ `Just` change addrs if the wallet is source of
                         --   transaction, `Nothing` otherwise
getTxChangeAddresses walAddrMetas inputAddrs = do
    someInputAddr <-
        head inputAddrs `whenNothing`
        throwError "No input addresses in transaction"
    return $ do  -- 'Maybe' monad starts here
        someSrcAddrMeta <- find ((== someInputAddr) . cwamId) walAddrMetas
        let srcAccount = addrMetaToAccount someSrcAddrMeta
        return $
            map cwamId $
            filter ((srcAccount ==) . addrMetaToAccount) walAddrMetas

mkCTxs
    :: ChainDifficulty    -- ^ Current chain difficulty (to get confirmations)
    -> TxHistoryEntry     -- ^ Tx history entry
    -> CTxMeta            -- ^ Transaction metadata
    -> [CWAddressMeta]    -- ^ Addresses of wallet
    -> Either Text CTxs
mkCTxs diff THEntry {..} meta wAddrMetas = do
    mChangeAddrs <- getTxChangeAddresses wAddrMetas ctInputAddrs
    let isChangeAddr = case mChangeAddrs of
           Just changeAddrs -> do
                -- if given wallet is source of tx, /changes addresses/
                -- can be fetched according to definition
                let changeAddrsSet = S.fromList changeAddrs
                flip S.member changeAddrsSet
           Nothing -> do
                -- if given wallet is *not* source of tx, then it's incoming
                -- transaction, and only addresses of given wallet are *not*
                -- change addresses
                -- [CSM-309] This may work until transaction have multiple
                -- destination addresses
                let nonChangeAddrsSet = S.fromList $ cwamId <$> wAddrMetas
                not . flip S.member nonChangeAddrsSet
        isChangeTxOutput = isChangeAddr . addressToCId . txOutAddress
        ctAmount =
            mkCCoin . unsafeIntegerToCoin . sumCoins . map txOutValue $
            filter (not . isChangeTxOutput) outputs
        mkCTx isOutgoing ctAddrs = do
            guard . not . null $ wAddrsSet `S.intersection` S.fromList ctAddrs
            return CTx {ctIsOutgoing = isOutgoing, ..}
        ctsOutgoing = mkCTx True ctInputAddrs
        ctsIncoming = mkCTx False ctOutputAddrs
    return CTxs {..}
  where
    ctId = txIdToCTxId _thTxId
    outputs = toList $ _txOutputs _thTx
    ctInputAddrs = map addressToCId _thInputAddrs
    ctOutputAddrs = map addressToCId _thOutputAddrs
    ctConfirmations = maybe 0 fromIntegral $ (diff -) <$> _thDifficulty
    ctMeta = meta
    wAddrsSet = S.fromList $ map cwamId wAddrMetas

newtype CPassPhrase = CPassPhrase Text
    deriving (Eq, Generic)

instance Show CPassPhrase where
    show _ = "<pass phrase>"

<<<<<<< HEAD
instance FromCType (Maybe CPassPhrase) where
    type FromOriginType (Maybe CPassPhrase) = PassPhrase
    decodeCType Nothing = return emptyPassphrase
    decodeCType (Just (CPassPhrase text)) =
        first toText . decodeFull =<< Base16.decode text

instance ToCType CPassPhrase where
    type ToOriginType CPassPhrase = PassPhrase
    encodeCType = CPassPhrase . Base16.encode . encode
=======
type instance OriginType CPassPhrase = PassPhrase

instance FromCType CPassPhrase where
    decodeCType (CPassPhrase text) =
        first toText . decodeFull . LBS.fromStrict =<< Base16.decode text

instance ToCType CPassPhrase where
    encodeCType = CPassPhrase . Base16.encode . encodeStrict
>>>>>>> 24ef0304

----------------------------------------------------------------------------
-- Wallet
----------------------------------------------------------------------------

-- | Wallet identifier
data AccountId = AccountId
    { -- | Address of wallet this wallet belongs to
      aiWId   :: CId Wal
    , -- | Derivation index of this wallet key
      aiIndex :: Word32
    } deriving (Eq, Show, Generic, Typeable)

instance Hashable AccountId

instance Buildable AccountId where
    build AccountId{..} =
        bprint (F.build%"@"%F.build) aiWId aiIndex

newtype CAccountId = CAccountId Text
    deriving (Eq, Show, Generic, Buildable)

type instance OriginType CAccountId = AccountId

instance FromCType CAccountId where
    decodeCType (CAccountId url) =
        case splitOn "@" url of
            [part1, part2] -> do
                aiWId  <- addressToCId <$> decodeTextAddress part1
                aiIndex <- maybe (Left "Invalid wallet index") Right $
                            readMaybe $ toString part2
                return AccountId{..}
            _ -> Left "Expected 2 parts separated by '@'"

instance ToCType CAccountId where
    encodeCType = CAccountId . sformat F.build

-- TODO: extract first three fields as @Coordinates@ and use only it where
-- required (maybe nowhere)
-- | Account identifier
data CWAddressMeta = CWAddressMeta
    { -- | Address of wallet this account belongs to
      cwamWId          :: CId Wal
    , -- | First index in derivation path of this account key
      cwamWalletIndex  :: Word32
    , -- | Second index in derivation path of this account key
      cwamAccountIndex :: Word32
    , -- | Actual adress of this account
      cwamId           :: CId Addr
    } deriving (Eq, Ord, Show, Generic, Typeable)

instance Buildable CWAddressMeta where
    build CWAddressMeta{..} =
        bprint (F.build%"@"%F.build%"@"%F.build%" ("%F.build%")")
        cwamWId cwamWalletIndex cwamAccountIndex cwamId

addrMetaToAccount :: CWAddressMeta -> AccountId
addrMetaToAccount CWAddressMeta{..} = AccountId
    { aiWId  = cwamWId
    , aiIndex = cwamWalletIndex
    }

instance Hashable CWAddressMeta

newtype CCoin = CCoin
    { getCCoin :: Text
    } deriving (Show, Eq, Generic)

mkCCoin :: Coin -> CCoin
mkCCoin = CCoin . show . unsafeGetCoin

coinFromCCoin :: CCoin -> Maybe Coin
coinFromCCoin = fmap mkCoin . readMaybe . toString . getCCoin

-- | Passphrase last update time
type PassPhraseLU = POSIXTime

-- | A level of assurance for the wallet "meta type"
data CWalletAssurance
    = CWAStrict
    | CWANormal
    deriving (Show, Eq, Generic)

-- | Single address in a account
data CAddress = CAddress
    { cadId       :: !(CId Addr)
    , cadAmount   :: !CCoin
    , cadIsUsed   :: !Bool
    , cadIsChange :: !Bool -- ^ Is this a change address
    } deriving (Show, Generic)

-- Includes data which are not provided by Cardano
data CAccountMeta = CAccountMeta
    { caName      :: !Text
    } deriving (Show, Generic)

instance Default CAccountMeta where
    def = CAccountMeta "Personal Wallet"

-- | Client Account (CA)
-- (Flow type: accountType)
data CAccount = CAccount
    { caId        :: !CAccountId
    , caMeta      :: !CAccountMeta
    , caAddresses :: ![CAddress]
    , caAmount    :: !CCoin
    } deriving (Show, Generic, Typeable)

-- | Query data for account creation
data CAccountInit = CAccountInit
    { caInitMeta :: !CAccountMeta
    , caInitWId  :: !(CId Wal)
    } deriving (Show, Generic)

-- | Query data for redeem
data CWalletRedeem = CWalletRedeem
    { crWalletId :: !CAccountId
    , crSeed     :: !Text -- TODO: newtype!
    } deriving (Show, Generic)

-- | Meta data of 'CWallet'
data CWalletMeta = CWalletMeta
    { cwName      :: !Text
    , cwAssurance :: !CWalletAssurance
    , cwUnit      :: !Int -- ^ https://issues.serokell.io/issue/CSM-163#comment=96-2480
    } deriving (Show, Eq, Generic)

instance Default CWalletMeta where
    def = CWalletMeta "Personal Wallet Set" CWANormal 0

-- | Client Wallet (CW)
data CWallet = CWallet
    { cwId             :: !(CId Wal)
    , cwMeta           :: !CWalletMeta
    , cwAccountsNumber :: !Int
    , cwAmount         :: !CCoin
    , cwHasPassphrase  :: !Bool
    , cwPassphraseLU   :: !PassPhraseLU  -- last update time
    } deriving (Eq, Show, Generic)

-- | Query data for wallet creation
data CWalletInit = CWalletInit
    { cwInitMeta     :: !CWalletMeta
    , cwBackupPhrase :: !BackupPhrase
    } deriving (Eq, Show, Generic)

class WithDerivationPath a where
    getDerivationPath :: a -> [Word32]

instance WithDerivationPath (CId Wal) where
    getDerivationPath _ = []

instance WithDerivationPath AccountId where
    getDerivationPath AccountId{..} = [aiIndex]

instance WithDerivationPath CWAddressMeta where
    getDerivationPath CWAddressMeta{..} = [cwamWalletIndex, cwamAccountIndex]

-- | Query data for redeem
data CPaperVendWalletRedeem = CPaperVendWalletRedeem
    { pvWalletId     :: !CAccountId
    , pvSeed         :: !Text -- TODO: newtype!
    , pvBackupPhrase :: !BackupPhrase
    } deriving (Show, Generic)

----------------------------------------------------------------------------
-- Profile
----------------------------------------------------------------------------

-- | Password hash of client profile
type CPwHash = Text -- or Base64 or something else

-- | Client profile (CP)
-- all data of client are "meta data" - that is not provided by Cardano
-- (Flow type: accountType)
-- TODO: Newtype?
data CProfile = CProfile
    { cpLocale      :: Text
    } deriving (Show, Generic, Typeable)

-- | Added default instance for `testReset`, we need an inital state for
-- @CProfile@
instance Default CProfile where
    def = CProfile mempty

----------------------------------------------------------------------------
-- Transactions
----------------------------------------------------------------------------

-- | meta data of transactions
data CTxMeta = CTxMeta
    { ctmDate        :: POSIXTime
    } deriving (Show, Generic)

-- | Client transaction (CTx)
-- Provides all Data about a transaction needed by client.
-- It includes meta data which are not part of Cardano, too
-- (Flow type: transactionType)
data CTx = CTx
    { ctId            :: CTxId
    , ctAmount        :: CCoin
    , ctConfirmations :: Word
    , ctMeta          :: CTxMeta
    , ctInputAddrs    :: [CId Addr]
    , ctOutputAddrs   :: [CId Addr]
    , ctIsOutgoing    :: Bool
    } deriving (Show, Generic, Typeable)

-- TODO [CSM-288] Rename?
-- | In case of A -> A tranaction, we have to return two similar 'CTx's:
-- one with 'ctIsOutgoing' set to /true/, one with the flag set to /false/.
-- This type gathers these two together.
data CTxs = CTxs
    { ctsOutgoing :: Maybe CTx
    , ctsIncoming :: Maybe CTx
    } deriving (Show)

type instance Element CTxs = CTx

instance Container CTxs where
    null = null . toList
    toList = toList . ctsOutgoing <> toList . ctsIncoming

-- | meta data of exchanges
data CTExMeta = CTExMeta
    { cexTitle       :: Text
    , cexDescription :: Text
    , cexDate        :: POSIXTime
    , cexRate        :: Text
    , cexLabel       :: Text -- counter part of client's 'exchange' value
    , cexId          :: CId Addr
    } deriving (Show, Generic)

-- | Update system data
data CUpdateInfo = CUpdateInfo
    { cuiSoftwareVersion :: !SoftwareVersion
    , cuiBlockVesion     :: !BlockVersion
    , cuiScriptVersion   :: !ScriptVersion
    , cuiImplicit        :: !Bool
--    , cuiProposed        :: !HeaderHash
--    , cuiDecided         :: !HeaderHash
--    , cuiConfirmed       :: !HeaderHash
--    , cuiAdopted         :: !(Maybe HeaderHash)
    , cuiVotesFor        :: !Int
    , cuiVotesAgainst    :: !Int
    , cuiPositiveStake   :: !CCoin
    , cuiNegativeStake   :: !CCoin
    } deriving (Show, Generic, Typeable)

-- | Return counts of negative and positive votes
countVotes :: StakeholderVotes -> (Int, Int)
countVotes = foldl' counter (0, 0)
  where counter (n, m) vote = if isPositiveVote vote
                              then (n + 1, m)
                              else (n, m + 1)

-- | Creates 'CTUpdateInfo' from 'ConfirmedProposalState'
toCUpdateInfo :: ConfirmedProposalState -> CUpdateInfo
toCUpdateInfo ConfirmedProposalState {..} =
    let UnsafeUpdateProposal {..} = cpsUpdateProposal
        cuiSoftwareVersion  = upSoftwareVersion
        cuiBlockVesion      = upBlockVersion
        cuiScriptVersion    = bvdScriptVersion upBlockVersionData
        cuiImplicit         = cpsImplicit
--        cuiProposed         = cpsProposed
--        cuiDecided          = cpsDecided
--        cuiConfirmed        = cpsConfirmed
--        cuiAdopted          = cpsAdopted
        (cuiVotesFor, cuiVotesAgainst) = countVotes cpsVotes
        cuiPositiveStake    = mkCCoin cpsPositiveStake
        cuiNegativeStake    = mkCCoin cpsNegativeStake
    in CUpdateInfo {..}

----------------------------------------------------------------------------
-- Reportin
----------------------------------------------------------------------------

-- | Represents a knowledge about how much time did it take for client
-- (wallet) to initialize. All numbers are milliseconds.
data CInitialized = CInitialized
    { cTotalTime :: Word -- ^ Total time from very start to main
                            -- post-sync screen.
    , cPreInit   :: Word -- ^ Time passed from beginning to network
                            -- connection with peers established.
    } deriving (Show, Generic)


data CElectronCrashReport = CElectronCrashReport
    { cecVersion     :: Text
    , cecPlatform    :: Text
    , cecProcessType :: Text
    , cecGuid        :: Text
    , cecVersionJson :: Text
    , cecProductName :: Text
    , cecProd        :: Text
    , cecCompanyName :: Text
    , cecUploadDump  :: FileData
    } deriving (Show, Generic)

instance FromMultipart CElectronCrashReport where
    fromMultipart form = do
        let look t = lookupInput t form
        CElectronCrashReport
          <$> look "ver"
          <*> look "platform"
          <*> look "process_type"
          <*> look "guid"
          <*> look "_version"
          <*> look "_productName"
          <*> look "prod"
          <*> look "_companyName"
          <*> lookupFile "upload_file_minidump" form<|MERGE_RESOLUTION|>--- conflicted
+++ resolved
@@ -53,43 +53,8 @@
 
 import           Universum
 
-<<<<<<< HEAD
-import           Control.Arrow          ((&&&))
-import           Data.Default           (Default, def)
-import           Data.Hashable          (Hashable (..))
-import qualified Data.Set               as S
-import           Data.Text              (Text, isInfixOf, splitOn, toLower)
-import           Data.Text.Buildable    (build)
-import           Data.Time.Clock.POSIX  (POSIXTime)
-import           Data.Typeable          (Typeable)
-import           Formatting             (bprint, sformat, (%))
-import qualified Formatting             as F
-import qualified Prelude
-import qualified Serokell.Util.Base16   as Base16
-import           Servant.Multipart      (FileData, FromMultipart (..), lookupFile,
-                                         lookupInput)
-
-import           Pos.Aeson.Types        ()
-import           Pos.Binary.Class       (decodeFull, encode)
-import           Pos.Client.Txp.History (TxHistoryEntry (..))
-import           Pos.Core.Coin          (mkCoin)
-import           Pos.Core.Types         (ScriptVersion)
-import           Pos.Crypto             (EncryptedSecretKey, PassPhrase, emptyPassphrase,
-                                         encToPublic, hashHexF)
-import           Pos.Txp.Core.Types     (Tx (..), TxId, TxOut, txOutAddress, txOutValue)
-import           Pos.Types              (Address (..), BlockVersion, ChainDifficulty,
-                                         Coin, SoftwareVersion, decodeTextAddress,
-                                         makePubKeyAddress, sumCoins, unsafeGetCoin,
-                                         unsafeIntegerToCoin)
-import           Pos.Update.Core        (BlockVersionData (..), StakeholderVotes,
-                                         UpdateProposal (..), isPositiveVote)
-import           Pos.Update.Poll        (ConfirmedProposalState (..))
-import           Pos.Util.BackupPhrase  (BackupPhrase)
-import           Pos.Util.Servant       (FromCType (..), ToCType (..))
-=======
 import           Control.Arrow             ((&&&))
 import           Control.Monad.Error.Class (throwError)
-import qualified Data.ByteString.Lazy      as LBS
 import           Data.Default              (Default, def)
 import           Data.Hashable             (Hashable (..))
 import qualified Data.Set                  as S
@@ -105,7 +70,7 @@
                                             lookupInput)
 
 import           Pos.Aeson.Types           ()
-import           Pos.Binary.Class          (decodeFull, encodeStrict)
+import           Pos.Binary.Class          (decodeFull, encode)
 import           Pos.Client.Txp.History    (TxHistoryEntry (..))
 import           Pos.Core.Coin             (mkCoin)
 import           Pos.Core.Types            (ScriptVersion)
@@ -122,8 +87,6 @@
 import           Pos.Update.Poll           (ConfirmedProposalState (..))
 import           Pos.Util.BackupPhrase     (BackupPhrase)
 import           Pos.Util.Servant          (FromCType (..), OriginType, ToCType (..))
->>>>>>> 24ef0304
-
 
 data SyncProgress = SyncProgress
     { _spLocalCD   :: ChainDifficulty
@@ -261,26 +224,14 @@
 instance Show CPassPhrase where
     show _ = "<pass phrase>"
 
-<<<<<<< HEAD
-instance FromCType (Maybe CPassPhrase) where
-    type FromOriginType (Maybe CPassPhrase) = PassPhrase
-    decodeCType Nothing = return emptyPassphrase
-    decodeCType (Just (CPassPhrase text)) =
-        first toText . decodeFull =<< Base16.decode text
-
-instance ToCType CPassPhrase where
-    type ToOriginType CPassPhrase = PassPhrase
-    encodeCType = CPassPhrase . Base16.encode . encode
-=======
 type instance OriginType CPassPhrase = PassPhrase
 
 instance FromCType CPassPhrase where
     decodeCType (CPassPhrase text) =
-        first toText . decodeFull . LBS.fromStrict =<< Base16.decode text
+        first toText . decodeFull  =<< Base16.decode text
 
 instance ToCType CPassPhrase where
-    encodeCType = CPassPhrase . Base16.encode . encodeStrict
->>>>>>> 24ef0304
+    encodeCType = CPassPhrase . Base16.encode . encode
 
 ----------------------------------------------------------------------------
 -- Wallet
