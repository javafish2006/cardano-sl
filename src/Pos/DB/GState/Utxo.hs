{-# LANGUAGE RankNTypes          #-}
{-# LANGUAGE ScopedTypeVariables #-}

-- | Part of GState DB which stores unspent transaction outputs.

module Pos.DB.GState.Utxo
       (
         -- * Getters
         getGenUtxo
       , getTxOutFromDB
       , getTxOut

       -- * Operations
       , UtxoOp (..)

       -- * Initialization
       , prepareGStateUtxo

       -- * Iteration
       , iterateByTx
       , runUtxoIterator
       , mapUtxoIterator
       , getFilteredUtxo
       ) where

import qualified Data.Map             as M
import qualified Database.RocksDB     as Rocks
import           Mockable             (Bracket, Catch, Mockable, Throw)
import           Universum

import           Pos.Binary.Class     (encodeStrict)
import           Pos.Binary.Types     ()
import           Pos.DB.Class         (MonadDB, getUtxoDB)
import           Pos.DB.DBIterator    (DBIterator, DBMapIterator, mapIterator,
                                       runIterator)
import           Pos.DB.Error         (DBError (..))
import           Pos.DB.Functions     (RocksBatchOp (..), rocksGetBi, traverseAllEntries)
import           Pos.DB.GState.Common (getBi, putBi)
import           Pos.DB.Types         (DB)
import           Pos.Types            (Address, TxIn (..), TxOutAux, Utxo, belongsTo)
import           Pos.Util             (maybeThrow')

----------------------------------------------------------------------------
-- Getters
----------------------------------------------------------------------------

-- | Get genesis utxo
getGenUtxo :: (Mockable Throw m, MonadDB ssc m) => m Utxo
getGenUtxo = maybeThrow' (DBMalformed "no genesis utxo in Utxo DB") =<< getGenUtxoMaybe

getTxOut :: MonadDB ssc m => TxIn -> m (Maybe TxOutAux)
getTxOut = getBi . txInKey

getTxOutFromDB :: (MonadIO m, Mockable Throw m) => TxIn -> DB ssc -> m (Maybe TxOutAux)
getTxOutFromDB txIn = rocksGetBi (txInKey txIn)

----------------------------------------------------------------------------
-- Batch operations
----------------------------------------------------------------------------

data UtxoOp
    = DelTxIn !TxIn
    | AddTxOut !TxIn
               !TxOutAux

instance RocksBatchOp UtxoOp where
    toBatchOp (AddTxOut txIn txOut) =
        [Rocks.Put (txInKey txIn) (encodeStrict txOut)]
    toBatchOp (DelTxIn txIn) = [Rocks.Del $ txInKey txIn]

----------------------------------------------------------------------------
-- Initialization
----------------------------------------------------------------------------

prepareGStateUtxo
    :: forall ssc m.
       MonadDB ssc m
    => Utxo -> m ()
prepareGStateUtxo genesisUtxo =
    putIfEmpty getGenUtxoMaybe putGenesisUtxo
  where
    putIfEmpty
        :: forall a.
           (m (Maybe a)) -> m () -> m ()
    putIfEmpty getter putter = maybe putter (const pass) =<< getter
    putGenesisUtxo = do
        let utxoList = M.toList genesisUtxo
        mapM_ putTxOut' utxoList
        putBi genUtxoKey utxoList
    putTxOut' ((txid, id), txout) = putTxOut (TxIn txid id) txout

putTxOut :: MonadDB ssc m => TxIn -> TxOutAux -> m ()
putTxOut = putBi . txInKey

----------------------------------------------------------------------------
-- Iteration
----------------------------------------------------------------------------

<<<<<<< HEAD
iterateByUtxo
    :: forall ssc m . (MonadDB ssc m, Mockable Throw m, Mockable Catch m, Mockable Bracket m)
    => ((TxIn, TxOutAux) -> m ())
    -> m ()
iterateByUtxo callback = do
    db <- getUtxoDB
    traverseAllEntries db (pure ()) $ const $ curry callback
=======
type IterType = (TxIn, TxOutAux)

iterateByTx :: forall v m ssc a . (MonadDB ssc m, MonadMask m)
                => DBMapIterator (IterType -> v) m a -> (IterType -> v) -> m a
iterateByTx iter f = mapIterator @IterType @v iter f =<< getUtxoDB
>>>>>>> 7c77d063

filterUtxo
    :: forall ssc m . (MonadDB ssc m, Mockable Throw m, Mockable Catch m, Mockable Bracket m)
    => ((TxIn, TxOutAux) -> Bool)
    -> m Utxo
filterUtxo p = do
    db <- getUtxoDB
    traverseAllEntries db (pure M.empty) $ \m k v ->
        if p (k, v)
        then return $ M.insert (txInHash k, txInIndex k) v m
        else return m

<<<<<<< HEAD
runUtxoIterator :: (MonadDB ssc m, Mockable Throw m, Mockable Catch m, Mockable Bracket m)
=======
runUtxoIterator :: forall a ssc m . (MonadDB ssc m, MonadMask m)
>>>>>>> 7c77d063
                 => DBIterator m a -> m a
runUtxoIterator iter = runIterator iter =<< getUtxoDB

mapUtxoIterator :: forall u v m ssc a . (MonadDB ssc m, Mockable Throw m, Mockable Catch m, Mockable Bracket m)
                => DBMapIterator (u -> v) m a -> (u -> v) -> m a
mapUtxoIterator iter f = mapIterator @u @v iter f =<< getUtxoDB

-- | Get small sub-utxo containing only outputs of given address
getFilteredUtxo :: (MonadDB ssc m, Mockable Throw m, Mockable Catch m, Mockable Bracket m) => Address -> m Utxo
getFilteredUtxo addr = filterUtxo $ \(_, out) -> out `belongsTo` addr

----------------------------------------------------------------------------
-- Keys
----------------------------------------------------------------------------

genUtxoKey :: ByteString
genUtxoKey = "ut/gutxo"

txInKey :: TxIn -> ByteString
-- [CSL-379] Restore prefix after we have proper iterator
-- txInKey = (<> "t") . encodeStrict
txInKey = encodeStrict

----------------------------------------------------------------------------
-- Details
----------------------------------------------------------------------------

getGenUtxoMaybe :: MonadDB ssc m => m (Maybe Utxo)
getGenUtxoMaybe = getUtxoDB >>= rocksGetBi genUtxoKey >>= traverse (return . M.fromList)<|MERGE_RESOLUTION|>--- conflicted
+++ resolved
@@ -96,21 +96,11 @@
 -- Iteration
 ----------------------------------------------------------------------------
 
-<<<<<<< HEAD
-iterateByUtxo
-    :: forall ssc m . (MonadDB ssc m, Mockable Throw m, Mockable Catch m, Mockable Bracket m)
-    => ((TxIn, TxOutAux) -> m ())
-    -> m ()
-iterateByUtxo callback = do
-    db <- getUtxoDB
-    traverseAllEntries db (pure ()) $ const $ curry callback
-=======
 type IterType = (TxIn, TxOutAux)
 
-iterateByTx :: forall v m ssc a . (MonadDB ssc m, MonadMask m)
+iterateByTx :: forall v m ssc a . (MonadDB ssc m, Mockable Throw m, Mockable Catch m, Mockable Bracket m)
                 => DBMapIterator (IterType -> v) m a -> (IterType -> v) -> m a
 iterateByTx iter f = mapIterator @IterType @v iter f =<< getUtxoDB
->>>>>>> 7c77d063
 
 filterUtxo
     :: forall ssc m . (MonadDB ssc m, Mockable Throw m, Mockable Catch m, Mockable Bracket m)
@@ -123,11 +113,7 @@
         then return $ M.insert (txInHash k, txInIndex k) v m
         else return m
 
-<<<<<<< HEAD
 runUtxoIterator :: (MonadDB ssc m, Mockable Throw m, Mockable Catch m, Mockable Bracket m)
-=======
-runUtxoIterator :: forall a ssc m . (MonadDB ssc m, MonadMask m)
->>>>>>> 7c77d063
                  => DBIterator m a -> m a
 runUtxoIterator iter = runIterator iter =<< getUtxoDB
 
