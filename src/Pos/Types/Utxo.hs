{-# LANGUAGE BangPatterns     #-}
{-# LANGUAGE FlexibleContexts #-}
{-# LANGUAGE TupleSections    #-}

-- | Utxo related operations.

module Pos.Types.Utxo
       ( applyTxToUtxo
       , deleteTxIn
       , findTxIn
       , verifyTxUtxo
       , verifyAndApplyTxs
       , normalizeTxs
       , normalizeTxs'
       , applyTxToUtxo'
       , verifyAndApplyTxs'
       , convertTo'
       , convertFrom'
       ) where

import           Control.Lens     (over, _1)
import           Data.List        ((\\))
import qualified Data.Map.Strict  as M
import           Serokell.Util    (VerificationRes (..))
import           Universum

<<<<<<< HEAD
import           Pos.Binary.Class (Bi)
import           Pos.Crypto       (WithHash (whData, whHash))
import           Pos.Types.Tx     (topsortTxs, verifyTx)
import           Pos.Types.Types  (Tx (..), TxIn (..), TxOut (..), TxWitness, Utxo)
=======
import           Pos.Crypto      (WithHash (..))
import           Pos.Types.Tx    (topsortTxs, verifyTx)
import           Pos.Types.Types (IdTxWitness, Tx (..), TxIn (..), TxOut (..), TxWitness,
                                  Utxo)
>>>>>>> f9a32403

-- | Find transaction input in Utxo assuming it is valid.
findTxIn :: TxIn -> Utxo -> Maybe TxOut
findTxIn TxIn{..} = M.lookup (txInHash, txInIndex)

-- | Delete given TxIn from Utxo if any.
deleteTxIn :: TxIn -> Utxo -> Utxo
deleteTxIn TxIn{..} = M.delete (txInHash, txInIndex)

-- | Verify single Tx using Utxo as TxIn resolver.
verifyTxUtxo :: Bi TxOut => Utxo -> (Tx, TxWitness) -> VerificationRes
verifyTxUtxo utxo txw = verifyTx (`findTxIn` utxo) txw

-- | Remove unspent outputs used in given transaction, add new unspent
-- outputs.
applyTxToUtxo :: WithHash Tx -> Utxo -> Utxo
applyTxToUtxo tx =
    foldl' (.) identity
        (map applyInput txInputs ++ zipWith applyOutput [0..] txOutputs)
  where
    Tx {..} = whData tx
    applyInput txIn = deleteTxIn txIn
    applyOutput idx txOut = M.insert (whHash tx, idx) txOut

-- | Accepts list of transactions and verifies its overall properties
-- plus validity of every transaction in particular. Return value is
-- verification failure (first) or topsorted list of transactions (if
-- topsort succeeded -- no loops were found) plus new
-- utxo. @VerificationRes@ is not used here because it can't be
-- applied -- no more than one error can happen. Either transactions
-- can't be topsorted at all or the first incorrect transaction is
-- encountered so we can't proceed further.
verifyAndApplyTxs
    :: Bi TxOut
    => [(WithHash Tx, TxWitness)]
    -> Utxo
    -> Either Text ([(WithHash Tx, TxWitness)], Utxo)
verifyAndApplyTxs txws utxo =
    maybe
        (Left "Topsort on transactions failed -- topology is broken")
        (\txs' -> (txs',) <$> applyAll txs')
        topsorted
  where
    applyAll :: [(WithHash Tx, TxWitness)] -> Either Text Utxo
    applyAll [] = Right utxo
    applyAll (txw:xs) = do
        curUtxo <- applyAll xs
        case verifyTxUtxo curUtxo (over _1 whData txw) of
            VerSuccess        -> pure $ fst txw `applyTxToUtxo` curUtxo
            VerFailure reason ->
                Left $ fromMaybe "Transaction application failed, reason not specified" $
                head reason
    topsorted = reverse <$> topsortTxs fst txws -- head is the last one
                                                -- to check

-- | Takes the set of transactions and utxo, returns only those
-- transactions that can be applied inside. Bonus -- returns them
-- sorted (topographically).
normalizeTxs
    :: Bi TxOut
    => [(WithHash Tx, TxWitness)]
    -> Utxo
    -> [(WithHash Tx, TxWitness)]
normalizeTxs = normGo []
  where
    -- checks if transaction can be applied, adds it to first arg and
    -- to utxo if ok, does nothing otherwise
    canApply :: (WithHash Tx, TxWitness)
             -> ([(WithHash Tx, TxWitness)], Utxo)
             -> ([(WithHash Tx, TxWitness)], Utxo)
    canApply txw prev@(txws, utxo) =
        case verifyTxUtxo utxo (over _1 whData txw) of
            VerFailure _ -> prev
            VerSuccess   -> (txw : txws, fst txw `applyTxToUtxo` utxo)

    normGo :: [(WithHash Tx, TxWitness)]
           -> [(WithHash Tx, TxWitness)]
           -> Utxo
           -> [(WithHash Tx, TxWitness)]
    normGo result pending curUtxo =
        let !(!canBeApplied, !newUtxo) = foldr' canApply ([], curUtxo) pending
            newPending = pending \\ canBeApplied
            newResult = result ++ canBeApplied
        in if null canBeApplied
               then result
               else normGo newResult newPending newUtxo

-- TODO change types of normalizeTxs and related

convertTo' :: [IdTxWitness] -> [(WithHash Tx, TxWitness)]
convertTo' = map (\(i, (t, w)) -> (WithHash t i, w))

convertFrom' :: [(WithHash Tx, TxWitness)] -> [IdTxWitness]
convertFrom' = map (\(WithHash t h, w) -> (h, (t, w)))

normalizeTxs' :: [IdTxWitness] -> Utxo -> [IdTxWitness]
normalizeTxs' tx utxo =
    let converted = convertTo' tx in
    convertFrom' $ normalizeTxs converted utxo

applyTxToUtxo' :: IdTxWitness -> Utxo -> Utxo
applyTxToUtxo' (i, (t, _)) = applyTxToUtxo $ WithHash t i

verifyAndApplyTxs'
    :: [IdTxWitness]
    -> Utxo
    -> Either Text ([IdTxWitness], Utxo)
verifyAndApplyTxs' txws utxo = (\(x, y) -> (convertFrom' x, y))
                               <$> verifyAndApplyTxs (convertTo' txws) utxo<|MERGE_RESOLUTION|>--- conflicted
+++ resolved
@@ -24,17 +24,11 @@
 import           Serokell.Util    (VerificationRes (..))
 import           Universum
 
-<<<<<<< HEAD
 import           Pos.Binary.Class (Bi)
-import           Pos.Crypto       (WithHash (whData, whHash))
+import           Pos.Crypto       (WithHash (..))
 import           Pos.Types.Tx     (topsortTxs, verifyTx)
-import           Pos.Types.Types  (Tx (..), TxIn (..), TxOut (..), TxWitness, Utxo)
-=======
-import           Pos.Crypto      (WithHash (..))
-import           Pos.Types.Tx    (topsortTxs, verifyTx)
-import           Pos.Types.Types (IdTxWitness, Tx (..), TxIn (..), TxOut (..), TxWitness,
-                                  Utxo)
->>>>>>> f9a32403
+import           Pos.Types.Types  (IdTxWitness, Tx (..), TxIn (..), TxOut (..), TxWitness,
+                                   Utxo)
 
 -- | Find transaction input in Utxo assuming it is valid.
 findTxIn :: TxIn -> Utxo -> Maybe TxOut
@@ -130,7 +124,7 @@
 convertFrom' :: [(WithHash Tx, TxWitness)] -> [IdTxWitness]
 convertFrom' = map (\(WithHash t h, w) -> (h, (t, w)))
 
-normalizeTxs' :: [IdTxWitness] -> Utxo -> [IdTxWitness]
+normalizeTxs' :: Bi TxOut => [IdTxWitness] -> Utxo -> [IdTxWitness]
 normalizeTxs' tx utxo =
     let converted = convertTo' tx in
     convertFrom' $ normalizeTxs converted utxo
@@ -139,8 +133,7 @@
 applyTxToUtxo' (i, (t, _)) = applyTxToUtxo $ WithHash t i
 
 verifyAndApplyTxs'
-    :: [IdTxWitness]
-    -> Utxo
-    -> Either Text ([IdTxWitness], Utxo)
+    :: Bi TxOut
+    => [IdTxWitness] -> Utxo -> Either Text ([IdTxWitness], Utxo)
 verifyAndApplyTxs' txws utxo = (\(x, y) -> (convertFrom' x, y))
                                <$> verifyAndApplyTxs (convertTo' txws) utxo