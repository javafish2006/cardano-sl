{-# LANGUAGE FlexibleContexts    #-}
{-# LANGUAGE Rank2Types          #-}
{-# LANGUAGE ScopedTypeVariables #-}
{-# LANGUAGE TupleSections       #-}

-- | Functions operating on UTXO.

module Pos.Types.Utxo.Functions
       ( applyTxToUtxo
       , deleteTxIn
       , findTxIn
       , verifyTxUtxo
       , verifyAndApplyTxs
       , applyTxToUtxo'
       , verifyAndApplyTxs'
       , convertTo'
       , convertFrom'
       ) where

import           Control.Lens         (over, _1)
import           Control.Monad.Except (ExceptT, runExceptT, throwError)
import qualified Data.Map.Strict      as M
import           Serokell.Util        (VerificationRes (..))
import           Universum

import           Pos.Binary.Types     ()
import           Pos.Crypto           (WithHash (..))
import           Pos.Types.Tx         (topsortTxs, verifyTx)
import           Pos.Types.Types      (IdTxWitness, Tx (..), TxIn (..), TxOut (..),
                                       TxWitness, Utxo)
import           Pos.Types.Utxo.Class (MonadUtxo (..), MonadUtxoRead (utxoGet))

-- | Find transaction input in Utxo assuming it is valid.
findTxIn :: TxIn -> Utxo -> Maybe TxOut
findTxIn TxIn{..} = M.lookup (txInHash, txInIndex)

-- | Delete given TxIn from Utxo if any.
deleteTxIn :: TxIn -> Utxo -> Utxo
deleteTxIn TxIn{..} = M.delete (txInHash, txInIndex)

<<<<<<< HEAD
-- CHECK: @verifyTxUtxo
-- | Verify single Tx using Utxo as TxIn resolver.
verifyTxUtxo :: Bi TxOut => Utxo -> (Tx, TxWitness) -> VerificationRes
verifyTxUtxo utxo txw = verifyTx (`findTxIn` utxo) txw
=======
-- | Verify single Tx using MonadUtxoRead as TxIn resolver.
verifyTxUtxo :: MonadUtxoRead m => (Tx, TxWitness) -> m VerificationRes
verifyTxUtxo = verifyTx utxoGet
>>>>>>> f1fb7d6b

-- | Remove unspent outputs used in given transaction, add new unspent
-- outputs.
applyTxToUtxo :: MonadUtxo m => WithHash Tx -> m ()
applyTxToUtxo tx = do
    mapM_ applyInput txInputs
    mapM_ (uncurry applyOutput) (zip [0..] txOutputs)
  where
    Tx {..} = whData tx
    applyInput = utxoDel
    applyOutput idx = utxoPut $ TxIn (whHash tx) idx

applyTxToUtxo' :: MonadUtxo m => IdTxWitness -> m ()
applyTxToUtxo' (i, (t, _)) = applyTxToUtxo $ WithHash t i

-- | Accepts list of transactions and verifies its overall properties
-- plus validity of every transaction in particular. Return value is
-- verification failure (first) or topsorted list of transactions (if
-- topsort succeeded -- no loops were found) plus new
-- utxo. @VerificationRes@ is not used here because it can't be
-- applied -- no more than one error can happen. Either transactions
-- can't be topsorted at all or the first incorrect transaction is
-- encountered so we can't proceed further.
verifyAndApplyTxs
    :: forall m.
       MonadUtxo m
    => [(WithHash Tx, TxWitness)] -> m (Either Text [(WithHash Tx, TxWitness)])
verifyAndApplyTxs txws =
    runExceptT $
    maybe (throwError brokenMsg) (\txs' -> txs' <$ applyAll txs') topsorted
  where
    brokenMsg = "Topsort on transactions failed -- topology is broken"
    applyAll :: [(WithHash Tx, TxWitness)] -> ExceptT Text m ()
    applyAll [] = pass
    applyAll (txw:xs) = do
        applyAll xs
        verRes <- verifyTxUtxo (over _1 whData txw)
        case verRes of
            VerSuccess -> applyTxToUtxo $ fst txw
            VerFailure reason ->
                throwError $
                fromMaybe "Transaction application failed, reason not specified" $
                head reason
    topsorted = reverse <$> topsortTxs fst txws -- head is the last one to check

-- TODO change types of normalizeTxs and related

convertTo' :: [IdTxWitness] -> [(WithHash Tx, TxWitness)]
convertTo' = map (\(i, (t, w)) -> (WithHash t i, w))

convertFrom' :: [(WithHash Tx, TxWitness)] -> [IdTxWitness]
convertFrom' = map (\(WithHash t h, w) -> (h, (t, w)))

verifyAndApplyTxs'
    :: MonadUtxo m
    => [IdTxWitness] -> m (Either Text [IdTxWitness])
verifyAndApplyTxs' txws =
    fmap convertFrom' <$> verifyAndApplyTxs (convertTo' txws)<|MERGE_RESOLUTION|>--- conflicted
+++ resolved
@@ -38,16 +38,10 @@
 deleteTxIn :: TxIn -> Utxo -> Utxo
 deleteTxIn TxIn{..} = M.delete (txInHash, txInIndex)
 
-<<<<<<< HEAD
 -- CHECK: @verifyTxUtxo
--- | Verify single Tx using Utxo as TxIn resolver.
-verifyTxUtxo :: Bi TxOut => Utxo -> (Tx, TxWitness) -> VerificationRes
-verifyTxUtxo utxo txw = verifyTx (`findTxIn` utxo) txw
-=======
 -- | Verify single Tx using MonadUtxoRead as TxIn resolver.
 verifyTxUtxo :: MonadUtxoRead m => (Tx, TxWitness) -> m VerificationRes
 verifyTxUtxo = verifyTx utxoGet
->>>>>>> f1fb7d6b
 
 -- | Remove unspent outputs used in given transaction, add new unspent
 -- outputs.
