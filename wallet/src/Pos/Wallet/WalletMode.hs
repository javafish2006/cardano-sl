--- conflicted
+++ resolved
@@ -20,13 +20,8 @@
 import           Pos.Client.Txp.History (MonadTxHistory (..))
 import           Pos.Client.Txp.Network (TxMode)
 import           Pos.Core (ChainDifficulty)
-<<<<<<< HEAD
 --import           Pos.Core.JsonLog (CanJsonLog)
-import           Pos.Update (ConfirmedProposalState (..))
 import           Pos.Util.Trace.Named (TraceNamed)
-=======
-import           Pos.Core.JsonLog (CanJsonLog)
->>>>>>> 658af4f0
 import           Pos.WorkMode (EmptyMempoolExt)
 
 class Monad m => MonadBlockchainInfo m where
