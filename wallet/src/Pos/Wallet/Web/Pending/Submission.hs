--- conflicted
+++ resolved
@@ -15,14 +15,15 @@
 
 import           Universum
 
-<<<<<<< HEAD
 import           Control.Exception.Safe (Handler (..), catches, onException)
 import           Formatting (build, sformat, shown, stext, (%))
-import           System.Wlog (WithLogger, logInfo)
+import           Serokell.Util (hour)
+import           System.Wlog (WithLogger, logDebug, logInfo)
 
-import           Pos.Client.Txp.History (saveTx)
+import           Pos.Client.Txp.History (saveTx, thTimestamp)
 import           Pos.Client.Txp.Network (TxMode)
 import           Pos.Configuration (walletTxCreationDisabled)
+import           Pos.Core (diffTimestamp, getCurrentTimestamp)
 import           Pos.Util.LogSafe (logInfoS, logWarningS)
 import           Pos.Util.Util (maybeThrow)
 import           Pos.Wallet.Web.Error (WalletError (InternalError))
@@ -33,26 +34,6 @@
 import           Pos.Wallet.Web.State (MonadWalletDB, PtxMetaUpdate (PtxMarkAcknowledged),
                                        addOnlyNewPendingTx, casPtxCondition, ptxUpdateMeta,
                                        removeOnlyCreatingPtx)
-=======
-import           Control.Monad.Catch          (Handler (..), catches)
-import           Formatting                   (build, sformat, shown, stext, (%))
-import           System.Wlog                  (WithLogger, logDebug, logInfo)
-import           Serokell.Util                (hour)
-
-import           Pos.Client.Txp.History       (saveTx, thTimestamp)
-import           Pos.Communication            (EnqueueMsg, submitTxRaw)
-import           Pos.Util.LogSafe             (logInfoS, logWarningS)
-import           Pos.Configuration            (walletTxCreationDisabled)
-import           Pos.Core                     (getCurrentTimestamp, diffTimestamp)
-import           Pos.Wallet.Web.Error         (WalletError (..))
-import           Pos.Wallet.Web.Mode          (MonadWalletWebMode)
-import           Pos.Wallet.Web.Pending.Types (PendingTx (..), PtxCondition (..),
-                                               PtxPoolInfo)
-import           Pos.Wallet.Web.Pending.Util  (isReclaimableFailure)
-import           Pos.Wallet.Web.State         (PtxMetaUpdate (PtxMarkAcknowledged),
-                                               addOnlyNewPendingTx, casPtxCondition,
-                                               ptxUpdateMeta)
->>>>>>> 21346207
 
 -- | Handers used for to procees various pending transaction submission
 -- errors.
@@ -146,17 +127,6 @@
     when walletTxCreationDisabled $
         throwM $ InternalError "Transaction creation is disabled by configuration!"
 
-<<<<<<< HEAD
-    addOnlyNewPendingTx ptx
-    ack <- sendTxToNetwork _ptxTxAux
-    (saveTx (_ptxTxId, _ptxTxAux)
-        `catches` handlers ack)
-        `onException` creationFailedHandler
-
-    poolInfo <- badInitPtxCondition `maybeThrow` ptxPoolInfo _ptxCond
-    _ <- usingPtxCoords casPtxCondition ptx _ptxCond (PtxApplying poolInfo)
-    when ack $ ptxUpdateMeta _ptxWallet _ptxTxId PtxMarkAcknowledged
-=======
     now <- getCurrentTimestamp
     if | PtxApplying poolInfo <- _ptxCond,
          Just creationTime <- poolInfo ^. thTimestamp,
@@ -168,12 +138,16 @@
                       \the 1h time limit was exceeded")
                       _ptxTxId
        | otherwise -> do
-           ack <- submitTxRaw enqueue _ptxTxAux
+           addOnlyNewPendingTx ptx
+           ack <- sendTxToNetwork _ptxTxAux
            reportSubmitted ack
-           saveTx (_ptxTxId, _ptxTxAux) `catches` handlers ack
-           addOnlyNewPendingTx ptx
+           (saveTx (_ptxTxId, _ptxTxAux)
+               `catches` handlers ack)
+               `onException` creationFailedHandler
+
+           poolInfo <- badInitPtxCondition `maybeThrow` ptxPoolInfo _ptxCond
+           _ <- usingPtxCoords casPtxCondition ptx _ptxCond (PtxApplying poolInfo)
            when ack $ ptxUpdateMeta _ptxWallet _ptxTxId PtxMarkAcknowledged
->>>>>>> 21346207
   where
     handlers accepted =
         [ Handler $ \e ->
@@ -197,7 +171,6 @@
         sformat ("Transaction #"%build%" application failed ("%shown%" - "
                 %stext%")"%stext) _ptxTxId e desc outcome
 
-<<<<<<< HEAD
     creationFailedHandler =
         -- tx creation shouldn't fail if any of peers accepted our tx, but still,
         -- if transaction was detected in blocks and its state got updated by tracker
@@ -205,9 +178,8 @@
         -- then we better not remove this pending transaction
         void $ usingPtxCoords removeOnlyCreatingPtx ptx
     badInitPtxCondition = InternalError "Expected PtxCreating as initial pending condition"
-=======
+
     reportSubmitted ack =
         logDebug $
         sformat ("submitAndSavePtx: transaction submitted with confirmation?: "
-                %build) ack
->>>>>>> 21346207
+                %build) ack