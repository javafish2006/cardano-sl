-- | Utility functions

module Pos.Wallet.Web.State.Util
    ( cleanupAcidStatePeriodically
    ) where

import           Universum

import           Data.Acid (createArchive, createCheckpoint)
import           Data.Time.Units (Second, TimeUnit)
import           Formatting (sformat, shown, (%))
<<<<<<< HEAD
import           Mockable (Delay, Mockable, delay)
import           Pos.Util.Trace.Named (TraceNamed, logDebug, logError)
=======
>>>>>>> 66fe2e10
import           Serokell.AcidState.ExtendedState (ExtendedState (..),
                     extendedStateToAcid)
import           System.Directory (getModificationTime, listDirectory,
                     removeFile)
import           System.FilePath ((</>))

import           Pos.Core.Mockable (Delay, Mockable, delay)
import           Pos.Wallet.Web.State.State (WalletDB)

type MonadAcidCleanup ctx m =
    ( MonadIO m
    , MonadMask m
    , Mockable Delay m
    )


-- | This worker does acid cleanup action every (passed)
-- interval. Action itself consists of two steps:
--
-- * Create checkpoint and archive.
-- * Delete all files in /Archive except for newest one.
cleanupAcidStatePeriodically ::
       forall m ctx t. (MonadAcidCleanup ctx m, TimeUnit t)
    => TraceNamed m
    -> WalletDB
    -> t
    -> m ()
cleanupAcidStatePeriodically logTrace db interval = perform
  where
    perform = cleanupAction `catchAny` handler

    cleanupAction = forever $ do
        logDebug logTrace "Starting cleanup"
        let st = extendedStateToAcid db

        -- checkpoint/archive
        liftIO $ createCheckpoint st >> createArchive st
        logDebug logTrace "Created checkpoint/archived"

        -- cleanup old archive data
        let dbPathM = case db of
                         ESLocal _ p -> Just p
                         _           -> Nothing
        void $ flip catchAny (\e -> logError logTrace $ "Got error while cleaning up archive: " <> show e) $
            whenJust dbPathM $ \dbp -> do
                removed <- liftIO $ cleanupOld dbp
                logDebug logTrace $ "Removed " <> pretty removed <> " old archive files"

        delay interval

    handler :: SomeException -> m ()
    handler e = do
        let report = do
                logError logTrace $ sformat ("acidCleanupWorker failed with error: "%shown%
                                    " restarting in 1m")
                                   e
                delay (60 :: Second)
        report `finally` perform

    -- Returns how many files were deleted
    cleanupOld :: FilePath -> IO Int
    cleanupOld dbPath = do
        let archiveDir = dbPath </> "Archive"
        archiveCheckpoints <- map (archiveDir </>) <$> listDirectory archiveDir
        -- same files, but newest first
        newestFirst <-
            map fst . reverse . sortWith snd <$>
            mapM (\f -> (f,) <$> liftIO (getModificationTime f)) archiveCheckpoints
        let oldFiles = drop 10 newestFirst
        forM_ oldFiles removeFile
        pure $ length oldFiles<|MERGE_RESOLUTION|>--- conflicted
+++ resolved
@@ -9,11 +9,6 @@
 import           Data.Acid (createArchive, createCheckpoint)
 import           Data.Time.Units (Second, TimeUnit)
 import           Formatting (sformat, shown, (%))
-<<<<<<< HEAD
-import           Mockable (Delay, Mockable, delay)
-import           Pos.Util.Trace.Named (TraceNamed, logDebug, logError)
-=======
->>>>>>> 66fe2e10
 import           Serokell.AcidState.ExtendedState (ExtendedState (..),
                      extendedStateToAcid)
 import           System.Directory (getModificationTime, listDirectory,
@@ -21,6 +16,7 @@
 import           System.FilePath ((</>))
 
 import           Pos.Core.Mockable (Delay, Mockable, delay)
+import           Pos.Util.Trace.Named (TraceNamed, logDebug, logError)
 import           Pos.Wallet.Web.State.State (WalletDB)
 
 type MonadAcidCleanup ctx m =
