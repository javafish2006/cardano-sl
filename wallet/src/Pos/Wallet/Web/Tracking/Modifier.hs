--- conflicted
+++ resolved
@@ -31,12 +31,7 @@
 import           Pos.Core (Address)
 import           Pos.Core.Block (HeaderHash)
 import           Pos.Core.Txp (TxId)
-<<<<<<< HEAD
-import           Pos.Txp.Toil (UtxoModifier)
 import           Pos.Util.Log.LogSafe (BuildableSafeGen (..),
-=======
-import           Pos.Infra.Util.LogSafe (BuildableSafeGen (..),
->>>>>>> 658af4f0
                      deriveSafeBuildable, secretOnlyF, secureListF)
 import           Pos.Util.Modifier (MapModifier)
 import qualified Pos.Util.Modifier as MM
