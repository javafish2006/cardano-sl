-- | Useful functions for testing scenarios.

{-# LANGUAGE FlexibleContexts           #-}
{-# LANGUAGE FlexibleInstances          #-}
{-# LANGUAGE GeneralizedNewtypeDeriving #-}
{-# LANGUAGE OverloadedStrings          #-}
{-# LANGUAGE TypeApplications           #-}

module Test.Pos.Wallet.Web.Util
       (
       -- * Block utils
         wpGenBlocks
       , wpGenBlock

       -- * Wallet utils
       , importWallets
       , importSomeWallets
       , importSingleWallet
       , mostlyEmptyPassphrases
       , deriveRandomAddress
       , genWalletLvl2KeyPair
       , genWalletAddress
       , genWalletUtxo
       , expectedAddrBalance
       ) where

import           Universum

import           Control.Concurrent.STM (writeTVar)
import           Control.Monad.Random.Strict (evalRandT)
import           Data.List (head, (!!))
import qualified Data.Map as M
import           Formatting (build, sformat, (%))
import           Test.QuickCheck (Arbitrary (..), choose, frequency, sublistOf,
                     suchThat, vectorOf)
import           Test.QuickCheck.Gen (Gen (MkGen))
import           Test.QuickCheck.Monadic (assert, pick)

import           Pos.Chain.Block (Blund, LastKnownHeaderTag)
import           Pos.Chain.Txp (TxpConfiguration, Utxo)
import           Pos.Client.KeyStorage (getSecretKeysPlain)
import           Pos.Client.Txp.Balances (getBalance)
import           Pos.Core (Address, BlockCount, Coin, HasConfiguration,
                     genesisSecretsPoor)
import           Pos.Core.Block (blockHeader, headerHashG)
import           Pos.Core.Chrono (OldestFirst (..))
import           Pos.Core.Common (IsBootstrapEraAddr (..), deriveLvl2KeyPair)
import           Pos.Core.Genesis (poorSecretToEncKey)
import           Pos.Core.StateLock (Priority (..), modifyStateLock)
import           Pos.Core.Txp (TxIn, TxOut (..), TxOutAux (..))
import           Pos.Crypto (EncryptedSecretKey, PassPhrase, ProtocolMagic,
                     ShouldCheckPassphrase (..), emptyPassphrase,
                     firstHardened)
import           Pos.Generator.Block (genBlocks)
import           Pos.Launcher (HasConfigurations)
import           Pos.Util (HasLens (..), _neLast)

import           Pos.Util.Servant (encodeCType)
import           Pos.Util.UserSecret (mkGenesisWalletUserSecret)
import           Pos.Wallet.Web.ClientTypes (Addr, CId, Wal, encToCId)
import           Pos.Wallet.Web.Methods.Restore (importWalletDo)

import           Pos.Infra.Util.JsonLog.Events
                     (MemPoolModifyReason (ApplyBlock))
import           Pos.Util.Trace (noTrace)
import           Test.Pos.Block.Logic.Util (EnableTxPayload, InplaceDB,
                     genBlockGenParams)
import           Test.Pos.Core.Arbitrary.Txp ()
import           Test.Pos.Util.QuickCheck.Property (assertProperty,
                     maybeStopProperty)
import           Test.Pos.Wallet.Web.Mode (WalletProperty)

----------------------------------------------------------------------------
-- Block utils
----------------------------------------------------------------------------

-- | Gen blocks in WalletProperty
wpGenBlocks
    :: HasConfigurations
    => ProtocolMagic
    -> TxpConfiguration
    -> Maybe BlockCount
    -> EnableTxPayload
    -> InplaceDB
    -> WalletProperty (OldestFirst [] Blund)
wpGenBlocks pm txpConfig blkCnt enTxPayload inplaceDB = do
    params <- genBlockGenParams pm blkCnt enTxPayload inplaceDB
    g <- pick $ MkGen $ \qc _ -> qc
<<<<<<< HEAD
    lift $ modifyStateLock noTrace HighPriority ApplyBlock $ \prevTip -> do -- FIXME is ApplyBlock the right one?
        blunds <- OldestFirst <$> evalRandT (genBlocks noTrace pm params maybeToList) g
=======
    lift $ modifyStateLock HighPriority ApplyBlock $ \prevTip -> do -- FIXME is ApplyBlock the right one?
        blunds <- OldestFirst <$> evalRandT (genBlocks pm txpConfig params maybeToList) g
>>>>>>> 658af4f0
        case nonEmpty $ getOldestFirst blunds of
            Just nonEmptyBlunds -> do
                let tipBlockHeader = nonEmptyBlunds ^. _neLast . _1 . blockHeader
                lastKnownHeader <- view (lensOf @LastKnownHeaderTag)
                atomically $ writeTVar lastKnownHeader (Just tipBlockHeader)
                pure (tipBlockHeader ^. headerHashG, blunds)
            Nothing -> pure (prevTip, blunds)

wpGenBlock
    :: HasConfigurations
    => ProtocolMagic
    -> TxpConfiguration
    -> EnableTxPayload
    -> InplaceDB
    -> WalletProperty Blund
wpGenBlock pm txpConfig = fmap (Data.List.head . toList) ... wpGenBlocks pm txpConfig (Just 1)

----------------------------------------------------------------------------
-- Wallet test helpers
----------------------------------------------------------------------------

-- | Import some nonempty set, but not bigger than given number of elements, of genesis secrets.
-- Returns corresponding passphrases.
importWallets
    :: HasConfigurations
    => Int -> Gen PassPhrase -> WalletProperty [PassPhrase]
importWallets numLimit passGen = do
    let secrets =
            map poorSecretToEncKey $
            fromMaybe (error "Generated secrets are unknown") genesisSecretsPoor
    (encSecrets, passphrases) <- pick $ do
        seks <- take numLimit <$> sublistOf secrets `suchThat` (not . null)
        let l = length seks
        passwds <- vectorOf l passGen
        pure (seks, passwds)
    let wuses = map mkGenesisWalletUserSecret encSecrets
    lift $ mapM_ (uncurry (importWalletDo noTrace)) (zip passphrases wuses)
    skeys <- lift getSecretKeysPlain
    assertProperty (not (null skeys)) "Empty set of imported keys"
    pure passphrases

importSomeWallets
    :: HasConfigurations
    => Gen PassPhrase -> WalletProperty [PassPhrase]
importSomeWallets = importWallets 10

importSingleWallet
    :: HasConfigurations
    => Gen PassPhrase -> WalletProperty PassPhrase
importSingleWallet passGen =
    fromMaybe (error "No wallets imported") . (fmap fst . uncons) <$> importWallets 1 passGen

mostlyEmptyPassphrases :: Gen PassPhrase
mostlyEmptyPassphrases =
    frequency
        [ (5, pure emptyPassphrase)
        , (1, arbitrary)
        ]

-- | Take passphrases of our wallets
-- and return some address from one of our wallets and id of this wallet.
-- BE CAREFUL: this functions might take long time b/c it uses @deriveLvl2KeyPair@
deriveRandomAddress :: [PassPhrase] -> WalletProperty (CId Addr, CId Wal)
deriveRandomAddress passphrases = do
    skeys <- lift getSecretKeysPlain
    let l = length skeys
    assert (l > 0)
    walletIdx <- pick $ choose (0, l - 1)
    let sk = skeys !! walletIdx
    let walId = encToCId sk
    let psw = passphrases !! walletIdx
    addressMB <- pick $ genWalletAddress sk psw
    address <- maybeStopProperty "deriveRandomAddress: couldn't derive HD address" addressMB
    pure (encodeCType address, walId)

----------------------------------------------------------------------------
-- Wallet addresses generation
----------------------------------------------------------------------------

-- | Take root secret key of wallet and a passphrase
-- and generate arbitrary wallet address with corresponding lvl 2
-- secret key
-- BE CAREFUL: this functions might take long time b/c it uses @deriveLvl2KeyPair@
genWalletLvl2KeyPair
    :: EncryptedSecretKey
    -> PassPhrase
    -> Gen (Maybe (Address, EncryptedSecretKey))
genWalletLvl2KeyPair sk psw = do
    accountIdx <- getDerivingIndex <$> arbitrary
    addressIdx <- getDerivingIndex <$> arbitrary
    pure $ deriveLvl2KeyPair
        (IsBootstrapEraAddr True)
        (ShouldCheckPassphrase False)
        psw sk accountIdx addressIdx

-- | Take root secret key of wallet and a passphrase
-- and generate arbitrary wallet address
-- BE CAREFUL: this functions might take long time b/c it uses @deriveLvl2KeyPair@
genWalletAddress
    :: EncryptedSecretKey
    -> PassPhrase
    -> Gen (Maybe Address)
genWalletAddress sk psw = fst <<$>> genWalletLvl2KeyPair sk psw

-- | Generate utxo which contains only addresses from given wallet
-- BE CAREFUL: @deriveLvl2KeyPair@ is called `size` times here -
-- generating large utxos will take a long time
genWalletUtxo
    :: EncryptedSecretKey
    -> PassPhrase
    -> Int                -- Size of Utxo
    -> Gen (Maybe Utxo)
genWalletUtxo sk psw size =
    fmap M.fromList . sequence <$> replicateM size genOutput
  where
    genOutput :: Gen (Maybe (TxIn, TxOutAux))
    genOutput = do
        txIn <- arbitrary
        coin <- arbitrary
        (\address -> (txIn, TxOutAux $ TxOut address coin)) <<$>>
            genWalletAddress sk psw

----------------------------------------------------------------------------
-- Wallet properties
----------------------------------------------------------------------------

-- Useful properties

-- | Checks that balance of address is positive and returns it.
expectedAddrBalance :: HasConfiguration => Address -> Coin -> WalletProperty ()
expectedAddrBalance addr expected = do
    balance <- lift $ getBalance addr
    assertProperty (balance == expected) $
        sformat ("balance for address "%build
                    %" mismatched, expected: "%build
                    %", actual balance: "%build)
                addr expected balance

----------------------------------------------------------------------------
-- Deriving index
----------------------------------------------------------------------------

-- | Index of account or address in acceptable range.
newtype DerivingIndex = DerivingIndex
    { getDerivingIndex :: Word32
    } deriving (Eq, Num, Ord)

instance Arbitrary DerivingIndex where
    arbitrary = DerivingIndex <$> choose (firstHardened, firstHardened + (firstHardened - 1))<|MERGE_RESOLUTION|>--- conflicted
+++ resolved
@@ -86,13 +86,8 @@
 wpGenBlocks pm txpConfig blkCnt enTxPayload inplaceDB = do
     params <- genBlockGenParams pm blkCnt enTxPayload inplaceDB
     g <- pick $ MkGen $ \qc _ -> qc
-<<<<<<< HEAD
     lift $ modifyStateLock noTrace HighPriority ApplyBlock $ \prevTip -> do -- FIXME is ApplyBlock the right one?
-        blunds <- OldestFirst <$> evalRandT (genBlocks noTrace pm params maybeToList) g
-=======
-    lift $ modifyStateLock HighPriority ApplyBlock $ \prevTip -> do -- FIXME is ApplyBlock the right one?
-        blunds <- OldestFirst <$> evalRandT (genBlocks pm txpConfig params maybeToList) g
->>>>>>> 658af4f0
+        blunds <- OldestFirst <$> evalRandT (genBlocks noTrace pm txpConfig params maybeToList) g
         case nonEmpty $ getOldestFirst blunds of
             Just nonEmptyBlunds -> do
                 let tipBlockHeader = nonEmptyBlunds ^. _neLast . _1 . blockHeader
