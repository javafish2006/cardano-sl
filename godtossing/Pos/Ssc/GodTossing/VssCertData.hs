module Pos.Ssc.GodTossing.VssCertData
       ( VssCertData (..)
       , empty
       , insert
       , lookup
       , lookupExpiryEpoch
       , setLastKnownSlot
       , setLastKnownEoS
       , keys
       , member
       , expiryEpoch
       , expiryEoS
       , fromList

       -- * Functions which delete certificates. Be careful
       , delete
       , difference
       , filter
       ) where

<<<<<<< HEAD
import           Control.Lens            (makeLensesFor)
import qualified Data.HashMap.Strict     as HM
import qualified Data.List               as List
import qualified Data.Set                as S
import           Formatting              (build, sformat, (%))
import           Universum               hiding (empty, filter)

import           Pos.Core                (EpochIndex (..), EpochOrSlot (..), SlotId (..),
                                          StakeholderId)
import           Pos.Ssc.GodTossing.Core (VssCertificate (..), VssCertificatesMap (..),
                                          deleteVss, getCertId, insertVss, lookupVss,
                                          memberVss)
=======
import qualified Data.HashMap.Strict as HM
import qualified Data.List           as List
import qualified Data.Set            as S
import           Formatting          (build, sformat, (%))
import           Universum           hiding (empty, filter)

import           Pos.Core            (EpochIndex (..), EpochOrSlot (..), SlotId (..),
                                      StakeholderId, VssCertificate (..),
                                      VssCertificatesMap, getCertId)
>>>>>>> f5c68c86

-- | Wrapper around 'VssCertificate' with TTL.
-- Every 'VssCertificate' has own TTL.
-- Wrapper supports simple 'HashMap' operations.
-- Wrapper holds 'VssCertificatesMap'
-- and 'S.Set' of certificates sorted by expiry epoch.
data VssCertData = VssCertData
    { -- | Last known slot, every element of expirySlotSet > lastKnownEoS
      lastKnownEoS :: !EpochOrSlot
      -- | Not expired certificates
    , certs        :: !VssCertificatesMap
      -- | Slot when certs was inserted.
      --   It is needed for deletion from 'insSlotSet' (by 'StakeholderId').
    , whenInsMap   :: !(HashMap StakeholderId EpochOrSlot)
      -- | Set of pairs (insertion slot, address hash)
      -- Every element of insSlotSet <= lastKnownEoS
    , whenInsSet   :: !(Set (EpochOrSlot, StakeholderId))
      -- | Set of pairs (expiry slot, address hash).
      --   Expiry slot is first slot when certificate expires.
      --   Pairs are sorted by expiry slot
      --   (in increasing order, so the oldest certificate is first element).
    , whenExpire   :: !(Set (EpochOrSlot, StakeholderId))
      -- | Set of expired certs for current 'lastKnownEoS'.
      --   We store only certificates which expired no earlier than
      --   in previous epoch.
      -- Set (full expired slot, (id, insertion slot, cert))
    , expiredCerts :: !(Set (EpochOrSlot, (StakeholderId, EpochOrSlot, VssCertificate)))
    } deriving (Generic, Show, Eq)

flip makeLensesFor ''VssCertData
  [ ("lastKnownEoS", "_lastKnownEoS")
  , ("certs"       , "_certs")
  , ("whenInsMap"  , "_whenInsMap")
  , ("whenInsSet"  , "_whenInsSet")
  , ("whenExpire"  , "_whenExpire")
  , ("expiredCerts", "_expiredCerts")
  ]

-- | Create empty 'VssCertData'.
empty :: VssCertData
empty = VssCertData (EpochOrSlot $ Left $ EpochIndex 0) mempty mempty mempty mempty mempty

-- | Remove old certificate corresponding to the specified 'StakeholderId'
-- and insert new certificate. Also deletes certificates with the same
-- 'vcVssKey' as the inserted certificate, if they exist.
insert :: VssCertificate -> VssCertData -> VssCertData
insert cert mp@VssCertData{..}
    | expiryEoS cert <= lastKnownEoS = mp
    | otherwise                      = addInt cert mp

-- | Lookup certificate corresponding to the specified 'StakeholderId'.
lookup :: StakeholderId -> VssCertData -> Maybe VssCertificate
lookup id VssCertData{..} = lookupVss id certs

-- | Lookup expiry epoch of certificate corresponding to the specified
-- 'StakeholderId'.
lookupExpiryEpoch :: StakeholderId -> VssCertData -> Maybe EpochIndex
lookupExpiryEpoch id mp = vcExpiryEpoch <$> lookup id mp

-- | Delete certificate corresponding to the specified 'StakeholderId'.
-- This function is dangerous, because after using it you can't rollback
-- deleted certificates. Use carefully.
delete :: StakeholderId -> VssCertData -> VssCertData
delete id mp =
    mp & _certs %~ deleteVss id
       & _whenInsMap %~ HM.delete id
       & _whenInsSet %~ case mbIns of
             Nothing  -> identity
             Just ins -> S.delete (ins, id)
       & _whenExpire %~ case mbExpiry of
             Nothing     -> identity
             Just expiry -> S.delete (expiry, id)
  where
    (mbIns, mbExpiry) = lookupEoSes id mp

-- | Set last known slot (lks).
--   1. If new lks is bigger than 'lastKnownEoS' then some expired certificates
--      will be removed.
--   2. If new lks is less than 'lastKnownEoS' then some inserted after @nlks@
--      certificates will be removed (and 'whenExpire') also will be updated.
setLastKnownEoS :: EpochOrSlot -> VssCertData -> VssCertData
setLastKnownEoS nlks mp@VssCertData{..}
    | nlks > lastKnownEoS = setBiggerLKS nlks mp
    | nlks < lastKnownEoS = setSmallerLKS nlks mp
    | otherwise           = mp

setLastKnownSlot :: SlotId -> VssCertData -> VssCertData
setLastKnownSlot = setLastKnownEoS . EpochOrSlot . Right

-- | Ids of stakeholders issued certificates.
keys :: VssCertData -> [StakeholderId]
keys VssCertData{..} = HM.keys (getVssCertificatesMap certs)

-- | Filtering the certificates.
-- This function is dangerous, because after you using it you can't rollback
-- deleted certificates. Use carefully.
filter :: (StakeholderId -> Bool) -> VssCertData -> VssCertData
filter predicate vcd =
    foldl' (flip delete) vcd $ List.filter (not . predicate) $ keys vcd

-- | Return True if the specified address hash is present in the map, False otherwise.
member :: StakeholderId -> VssCertData -> Bool
member id VssCertData{..} = memberVss id certs

-- | This function is dangerous, because after you using it you can't rollback
-- deleted certificates. Use carefully.
difference :: VssCertData -> HM.HashMap StakeholderId a -> VssCertData
difference mp hm = foldl' (flip delete) mp . HM.keys $ hm

fromList :: [VssCertificate] -> VssCertData
fromList = foldr' insert empty

----------------------------------------------------------------------------
-- Helpers
----------------------------------------------------------------------------

-- | Helper for insert.
-- Expiry epoch will be converted to expiry slot.
addInt :: VssCertificate -> VssCertData -> VssCertData
addInt cert vcd =
    insertRaw $ expireById False id (addEpoch $ lastKnownEoS vcd) vcd
  where
    id = getCertId cert
    insertRaw mp@VssCertData{..} =
        let (certs', delCerts) = insertVss cert certs
        in foldl' (flip delete) mp delCerts
               & _certs .~ certs'
               & _whenInsMap %~ HM.insert id lastKnownEoS
               & _whenInsSet %~ S.insert (lastKnownEoS, id)
               & _whenExpire %~ S.insert (expiryEoS cert, id)

-- | Expire certificate with specified id and EoS when it should be
-- removed from expiredCerts.  If given id isn't found in
-- 'VssCertData', behavior depends on 'contains' flag.  If it's true,
-- this function 'panic's, otherwise it returns passed 'VssCertData'.
expireById :: Bool -> StakeholderId -> EpochOrSlot -> VssCertData -> VssCertData
expireById contains id wExp vcd@VssCertData{..}
    | (Just ins, Just expiry) <- lookupEoSes id vcd
    , Just cert <- HM.lookup id (getVssCertificatesMap certs) = VssCertData
        lastKnownEoS
        (deleteVss id certs)
        (HM.delete id whenInsMap)
        (S.delete (ins, id) whenInsSet)
        (S.delete (expiry, id) whenExpire)
        (S.insert (wExp, (id, ins, cert)) expiredCerts)
     | contains =
        error $ sformat ("Could not find expected certificate with id = "%build) id
     | otherwise = vcd

-- | Remove elements from beginning of the set @expirySlot@
-- until first element more than lks, update lastKnownEoS also.
setBiggerLKS :: EpochOrSlot -> VssCertData -> VssCertData
setBiggerLKS lks vcd@VssCertData{..}
    | Just ((sl, id), _) <- S.minView whenExpire
    , sl <= lks = setBiggerLKS lks $ expireById True id (addEpoch sl) vcd
    | Just ((sl, _), restExp) <- S.minView expiredCerts
    , sl <= lks = setBiggerLKS lks $ vcd { expiredCerts = restExp }
    | otherwise = vcd { lastKnownEoS = lks }

-- | Update 'lastKnownEoS'.
setSmallerLKS :: EpochOrSlot -> VssCertData -> VssCertData
setSmallerLKS lks vcd@VssCertData{..}
    | Just ((sl, id), rest) <- S.maxView whenInsSet
    , sl > lks = setSmallerLKS lks $
          vcd & _certs      %~ deleteVss id
              & _whenInsMap %~ HM.delete id
              & _whenInsSet .~ rest
              & _whenExpire %~ S.delete
                    (fromMaybe (error "No such id in VCD")
                               (expiryEoS <$> lookupVss id certs), id)
    | Just ((sl, (id, insSlot, cert)), restExp) <- S.maxView expiredCerts
    , sl > addEpoch lks = setSmallerLKS lks $
        let (certs', delCerts) = insertVss cert certs
        in foldl' (flip delete) vcd delCerts
               & _certs      .~ certs'
               & _whenInsMap %~ HM.insert id insSlot
               & _whenInsSet %~ S.insert (insSlot, id)
               & _whenExpire %~ S.insert (expiryEoS cert, id)
               & _expiredCerts .~ restExp
    | otherwise = vcd { lastKnownEoS = lks }

addEpoch :: EpochOrSlot -> EpochOrSlot
addEpoch (EpochOrSlot (Left (EpochIndex epoch))) =
    EpochOrSlot $ Left $ EpochIndex $ epoch + 1
addEpoch (EpochOrSlot (Right (SlotId ep sl))) =
    EpochOrSlot $ Right $ SlotId (ep + 1) sl

-- | Convert expiry epoch of certificate to 'FlatSlotId'.
expiryEpoch :: VssCertificate -> EpochIndex
expiryEpoch cert = vcExpiryEpoch cert + EpochIndex 1

expiryEoS :: VssCertificate -> EpochOrSlot
expiryEoS = EpochOrSlot . Left . expiryEpoch

lookupEoSes :: StakeholderId
            -> VssCertData
            -> (Maybe EpochOrSlot, Maybe EpochOrSlot)
lookupEoSes id VssCertData{..} =
    (HM.lookup id whenInsMap, expiryEoS <$> lookupVss id certs)<|MERGE_RESOLUTION|>--- conflicted
+++ resolved
@@ -18,20 +18,7 @@
        , filter
        ) where
 
-<<<<<<< HEAD
-import           Control.Lens            (makeLensesFor)
-import qualified Data.HashMap.Strict     as HM
-import qualified Data.List               as List
-import qualified Data.Set                as S
-import           Formatting              (build, sformat, (%))
-import           Universum               hiding (empty, filter)
-
-import           Pos.Core                (EpochIndex (..), EpochOrSlot (..), SlotId (..),
-                                          StakeholderId)
-import           Pos.Ssc.GodTossing.Core (VssCertificate (..), VssCertificatesMap (..),
-                                          deleteVss, getCertId, insertVss, lookupVss,
-                                          memberVss)
-=======
+import           Control.Lens        (makeLensesFor)
 import qualified Data.HashMap.Strict as HM
 import qualified Data.List           as List
 import qualified Data.Set            as S
@@ -40,8 +27,8 @@
 
 import           Pos.Core            (EpochIndex (..), EpochOrSlot (..), SlotId (..),
                                       StakeholderId, VssCertificate (..),
-                                      VssCertificatesMap, getCertId)
->>>>>>> f5c68c86
+                                      VssCertificatesMap (..), deleteVss, getCertId,
+                                      insertVss, lookupVss, memberVss)
 
 -- | Wrapper around 'VssCertificate' with TTL.
 -- Every 'VssCertificate' has own TTL.
