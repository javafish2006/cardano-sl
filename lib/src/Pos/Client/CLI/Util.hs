--- conflicted
+++ resolved
@@ -59,17 +59,10 @@
     -> NtpConfiguration
     -> TxpConfiguration
     -> m ()
-<<<<<<< HEAD
-printInfoOnStart logTrace CommonNodeArgs {..} ntpConfig = do
+printInfoOnStart logTrace CommonNodeArgs {..} ntpConfig txpConfig = do
     whenJust cnaDumpGenesisDataPath $ dumpGenesisData logTrace True
-    when cnaDumpConfiguration $ dumpConfiguration ntpConfig
+    when cnaDumpConfiguration $ dumpConfiguration ntpConfig txpConfig
     printFlags logTrace
-=======
-printInfoOnStart CommonNodeArgs {..} ntpConfig txpConfig = do
-    whenJust cnaDumpGenesisDataPath $ dumpGenesisData True
-    when cnaDumpConfiguration $ dumpConfiguration ntpConfig txpConfig
-    printFlags
->>>>>>> 658af4f0
     t <- currentTime
     mapM_ (logInfo logTrace) $
         [ sformat ("System start time is " % shown) $ gdStartTime genesisData
