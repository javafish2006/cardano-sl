-- | Workers for delegation logic.

module Pos.Worker.Delegation
       ( dlgWorkers
       ) where

import           Universum

import           Control.Lens ((%=))
import           Data.Time.Clock (UTCTime, addUTCTime)
import           Data.Time.Units (Second)
<<<<<<< HEAD
import           Mockable (CurrentTime, Delay, Mockable, currentTime, delay)
=======
import           System.Wlog (WithLogger)
>>>>>>> 66fe2e10

import           Pos.Core.Mockable (CurrentTime, Delay, Mockable, currentTime,
                     delay)
import           Pos.Delegation.Class (MonadDelegation, dwMessageCache)
import           Pos.Delegation.Configuration (HasDlgConfiguration,
                     dlgMessageCacheTimeout)
import           Pos.Delegation.Logic (DelegationStateAction,
                     runDelegationStateAction)
import           Pos.Infra.Diffusion.Types (Diffusion)
import           Pos.Infra.Reporting (MonadReporting, reportOrLogE)
import           Pos.Infra.Shutdown (HasShutdownContext)
import           Pos.Util (microsecondsToUTC)
import           Pos.Util.LRU (filterLRU)
import           Pos.Util.Trace.Named (TraceNamed)

-- | This is a subset of 'WorkMode'.
type DlgWorkerConstraint ctx m
     = ( MonadIO m
       , MonadDelegation ctx m
       , MonadMask m
       , Mockable Delay m
       , HasShutdownContext ctx
       , MonadDelegation ctx m
       , MonadReporting m
       , MonadReader ctx m
       , Mockable CurrentTime m
       , HasDlgConfiguration)


-- | All workers specific to proxy sertificates processing.
dlgWorkers
    :: (DlgWorkerConstraint ctx m)
    => TraceNamed m
    -> [Diffusion m -> m ()]
dlgWorkers logTrace = [\_ -> dlgInvalidateCaches logTrace]

-- | Runs proxy caches invalidating action every second.
dlgInvalidateCaches
    :: DlgWorkerConstraint ctx m
    => TraceNamed m
    -> m ()
dlgInvalidateCaches logTrace =
    -- When dlgInvalidateCaches calls itself directly, it leaks memory. The
    -- reason for that is that reference to dlgInvalidateCaches is kept in
    -- memory (by usage of dlgWorkers) and as it is executed it expands
    -- indefinitely, hence more and more space is needed to store it. Using fix
    -- fixes the problem as it makes dlgInvalidateCaches itself finite in
    -- size. Relevant GHC ticket: https://ghc.haskell.org/trac/ghc/ticket/13080
    fix $ \loop -> do
        -- REPORT:ERROR 'reportOrLogE' in delegation worker.
        invalidate `catchAny` reportOrLogE logTrace "Delegation worker, error occurred: "
        delay (1 :: Second)
        loop
  where
    invalidate = do
        curTime <- microsecondsToUTC <$> currentTime
        runDelegationStateAction $ invalidateProxyCaches curTime

-- | Invalidates proxy caches using built-in constants.
invalidateProxyCaches :: HasDlgConfiguration => UTCTime -> DelegationStateAction ()
invalidateProxyCaches curTime =
    dwMessageCache %=
        filterLRU (\t -> addUTCTime (toDiffTime dlgMessageCacheTimeout) t > curTime)
  where
    toDiffTime (t :: Integer) = fromIntegral t<|MERGE_RESOLUTION|>--- conflicted
+++ resolved
@@ -9,11 +9,6 @@
 import           Control.Lens ((%=))
 import           Data.Time.Clock (UTCTime, addUTCTime)
 import           Data.Time.Units (Second)
-<<<<<<< HEAD
-import           Mockable (CurrentTime, Delay, Mockable, currentTime, delay)
-=======
-import           System.Wlog (WithLogger)
->>>>>>> 66fe2e10
 
 import           Pos.Core.Mockable (CurrentTime, Delay, Mockable, currentTime,
                      delay)
