{-# LANGUAGE RecordWildCards     #-}
{-# LANGUAGE ScopedTypeVariables #-}

module Pos.Logic.Full
    ( LogicWorkMode
    , logicFull
    ) where

import           Universum hiding (id)

import           Control.Lens (at, to)
import qualified Data.HashMap.Strict as HM
import           Data.Tagged (Tagged (..), tagWith)
import           Formatting (build, sformat, (%))
import           Pipes (Producer)

import           Pos.Block.Configuration (HasBlockConfiguration)
import           Pos.Communication (NodeId)
import           Pos.Core (Block, BlockHeader, BlockVersionData,
                     HasConfiguration, HeaderHash, ProxySKHeavy, StakeholderId,
                     TxAux (..), addressHash, getCertId, lookupVss)
import           Pos.Core.Chrono (NE, NewestFirst, OldestFirst)
import           Pos.Core.JsonLog.LogEvents (JLTxR (..))
import           Pos.Core.Slotting (MonadSlots)
import           Pos.Core.Ssc (getCommitmentsMap)
import           Pos.Core.Txp (TxMsgContents (..))
import           Pos.Core.Update (UpdateProposal (..), UpdateVote (..))
import           Pos.Crypto (ProtocolMagic, hash)
import qualified Pos.DB.Block as Block
import qualified Pos.DB.Block as DB (getTipBlock)
import qualified Pos.DB.BlockIndex as DB (getHeader, getTipHeader)
import           Pos.DB.Class (MonadBlockDBRead, MonadDBRead, MonadGState (..),
                     SerializedBlock)
import qualified Pos.DB.Class as DB (MonadDBRead (dbGetSerBlock))
<<<<<<< HEAD
import qualified Pos.GState.BlockExtra as DB (resolveForwardLink, streamBlocks)
=======
import           Pos.DB.Ssc (sscIsDataUseful, sscProcessCertificate,
                     sscProcessCommitment, sscProcessOpening, sscProcessShares)
import           Pos.DB.Txp.MemState (getMemPool, withTxpLocalData)
import           Pos.DB.Update (getLocalProposalNVotes, getLocalVote,
                     isProposalNeeded, isVoteNeeded)
import           Pos.Infra.Slotting (MonadSlots)
import           Pos.Infra.Util.JsonLog.Events (JLEvent)
>>>>>>> 7da7cd82
import           Pos.Listener.Delegation (DlgListenerConstraint)
import qualified Pos.Listener.Delegation as Delegation (handlePsk)
import           Pos.Listener.Txp (TxpMode)
import qualified Pos.Listener.Txp as Txp (handleTxDo)
import           Pos.Listener.Update (UpdateMode, handleProposal, handleVote)
import           Pos.Logic.Types (KeyVal (..), Logic (..))
import qualified Pos.Network.Block.Logic as Block
import           Pos.Network.Block.WorkMode (BlockWorkMode)
import           Pos.Recovery (MonadRecoveryInfo)
import qualified Pos.Recovery as Recovery
import           Pos.Recovery.Types (RecoveryHeader, RecoveryHeaderTag)
import           Pos.Security.Params (SecurityParams)
import           Pos.Security.Util (shouldIgnorePkAddress)
import           Pos.Ssc.Mem (sscRunLocalQuery)
import           Pos.Ssc.Message (MCCommitment (..), MCOpening (..),
                     MCShares (..), MCVssCertificate (..))
import           Pos.Ssc.Toss (SscTag (..), TossModifier, tmCertificates,
                     tmCommitments, tmOpenings, tmShares)
import           Pos.Ssc.Types (ldModifier)
import           Pos.Txp (MemPool (..))
<<<<<<< HEAD
import           Pos.Txp.MemState (getMemPool, withTxpLocalData)
import qualified Pos.Update.Logic.Local as Update (getLocalProposalNVotes,
                     getLocalVote, isProposalNeeded, isVoteNeeded)
import           Pos.Util.Trace (Trace)
import           Pos.Util.Trace.Named (TraceNamed, logDebug)
=======
>>>>>>> 7da7cd82
import           Pos.Util.Util (HasLens (..))

-- The full logic layer uses existing pieces from the former monolithic
-- approach, in which there was no distinction between networking and
-- blockchain logic (any piece could use the network via some class constraint
-- on the monad). The class-based approach is not problematic for
-- integration with a diffusion layer, because in practice the concrete
-- monad which satisfies these constraints is a reader form over IO, so we
-- always have
--
--   runIO  :: m x -> IO x
--   liftIO :: IO x -> m x
--
-- thus a diffusion layer which is in IO can be made to work with a logic
-- layer which uses the more complicated monad, and vice-versa.

type LogicWorkMode ctx m =
    ( HasConfiguration
    , HasBlockConfiguration
    , MonadReader ctx m
    , MonadMask m
    , MonadBlockDBRead m
    , MonadDBRead m
    , MonadGState m
    , MonadRecoveryInfo m
    , MonadSlots ctx m
    , HasLens RecoveryHeaderTag ctx RecoveryHeader
    , BlockWorkMode ctx m
    , DlgListenerConstraint ctx m
    , TxpMode ctx m
    , UpdateMode ctx m
    )

-- | A stop-gap full logic layer based on the RealMode. It just uses the
-- monadX constraints to do most of its work.
logicFull
    :: forall ctx m .
       ( LogicWorkMode ctx m
       )
    => TraceNamed m
    -> Trace m JLTxR
    -> ProtocolMagic
    -> StakeholderId
    -> SecurityParams
    -> Logic m
logicFull logTrace jsonLogTx pm ourStakeholderId securityParams =
    let
        getSerializedBlock :: HeaderHash -> m (Maybe SerializedBlock)
        getSerializedBlock = DB.dbGetSerBlock

        streamBlocks :: HeaderHash -> Producer SerializedBlock m ()
        streamBlocks = Block.streamBlocks DB.dbGetSerBlock Block.resolveForwardLink

        getTip :: m Block
        getTip = DB.getTipBlock

        getTipHeader :: m BlockHeader
        getTipHeader = DB.getTipHeader

        getAdoptedBVData :: m BlockVersionData
        getAdoptedBVData = gsAdoptedBVData

        recoveryInProgress :: m Bool
        recoveryInProgress = Recovery.recoveryInProgress

        getBlockHeader :: HeaderHash -> m (Maybe BlockHeader)
        getBlockHeader = DB.getHeader

        getHashesRange
            :: Maybe Word -- ^ Optional limit on how many to pull in.
            -> HeaderHash
            -> HeaderHash
            -> m (Either Block.GetHashesRangeError (OldestFirst NE HeaderHash))
        getHashesRange = Block.getHashesRange

        getBlockHeaders
            :: Maybe Word -- ^ Optional limit on how many to pull in.
            -> NonEmpty HeaderHash
            -> Maybe HeaderHash
            -> m (Either Block.GetHeadersFromManyToError (NewestFirst NE BlockHeader))
        getBlockHeaders = Block.getHeadersFromManyTo logTrace

        getLcaMainChain
            :: OldestFirst [] HeaderHash
            -> m (NewestFirst [] HeaderHash, OldestFirst [] HeaderHash)
        getLcaMainChain = Block.lcaWithMainChainSuffix

        postBlockHeader :: BlockHeader -> NodeId -> m ()
        postBlockHeader = Block.handleUnsolicitedHeader logTrace pm

        postPskHeavy :: ProxySKHeavy -> m Bool
        postPskHeavy = Delegation.handlePsk logTrace pm

        postTx = KeyVal
            { toKey = pure . Tagged . hash . taTx . getTxMsgContents
            , handleInv = \(Tagged txId) -> not . HM.member txId . _mpLocalTxs <$> withTxpLocalData getMemPool
            , handleReq = \(Tagged txId) -> fmap TxMsgContents . HM.lookup txId . _mpLocalTxs <$> withTxpLocalData getMemPool
            , handleData = \(TxMsgContents txAux) -> Txp.handleTxDo logTrace jsonLogTx pm txAux
            }

        postUpdate = KeyVal
            { toKey = \(up, _) -> pure . tag $ hash up
<<<<<<< HEAD
            , handleInv = Update.isProposalNeeded . unTagged
            , handleReq = Update.getLocalProposalNVotes . unTagged
            , handleData = Update.handleProposal logTrace pm
=======
            , handleInv = isProposalNeeded . unTagged
            , handleReq = getLocalProposalNVotes . unTagged
            , handleData = handleProposal pm
>>>>>>> 7da7cd82
            }
          where
            tag = tagWith (Proxy :: Proxy (UpdateProposal, [UpdateVote]))

        postVote = KeyVal
            { toKey = \UnsafeUpdateVote{..} -> pure $ tag (uvProposalId, uvKey, uvDecision)
<<<<<<< HEAD
            , handleInv = \(Tagged (id, pk, dec)) -> Update.isVoteNeeded id pk dec
            , handleReq = \(Tagged (id, pk, dec)) -> Update.getLocalVote id pk dec
            , handleData = Update.handleVote logTrace pm
=======
            , handleInv = \(Tagged (id, pk, dec)) -> isVoteNeeded id pk dec
            , handleReq = \(Tagged (id, pk, dec)) -> getLocalVote id pk dec
            , handleData = handleVote pm
>>>>>>> 7da7cd82
            }
          where
            tag = tagWith (Proxy :: Proxy UpdateVote)

        postSscCommitment = postSscCommon
            CommitmentMsg
            (\(MCCommitment (pk, _, _)) -> addressHash pk)
            (\id tm -> MCCommitment <$> tm ^. tmCommitments . to getCommitmentsMap . at id)
            (\(MCCommitment comm) -> sscProcessCommitment logTrace pm comm)

        postSscOpening = postSscCommon
            OpeningMsg
            (\(MCOpening key _) -> key)
            (\id tm -> MCOpening id <$> tm ^. tmOpenings . at id)
            (\(MCOpening key open) -> sscProcessOpening logTrace pm key open)

        postSscShares = postSscCommon
            SharesMsg
            (\(MCShares key _) -> key)
            (\id tm -> MCShares id <$> tm ^. tmShares . at id)
            (\(MCShares key shares) -> sscProcessShares logTrace pm key shares)

        postSscVssCert = postSscCommon
            VssCertificateMsg
            (\(MCVssCertificate vc) -> getCertId vc)
            (\id tm -> MCVssCertificate <$> lookupVss id (tm ^. tmCertificates))
            (\(MCVssCertificate cert) -> sscProcessCertificate logTrace pm cert)

        postSscCommon
            :: ( Buildable err, Buildable contents )
            => SscTag
            -> (contents -> StakeholderId)
            -> (StakeholderId -> TossModifier -> Maybe contents)
            -> (contents -> m (Either err ()))
            -> KeyVal (Tagged contents StakeholderId) contents m
        postSscCommon sscTag contentsToKey toContents processData = KeyVal
            { toKey = pure . tagWith contentsProxy . contentsToKey
            , handleInv = sscIsDataUseful logTrace sscTag . unTagged
            , handleReq = \(Tagged addr) -> toContents addr . view ldModifier <$> sscRunLocalQuery ask
            , handleData = \dat -> do
                  let addr = contentsToKey dat
                  -- [CSL-685] TODO: Add here malicious emulation for network
                  -- addresses when TW will support getting peer address
                  -- properly
                  -- Stale comment?
                  handleDataDo dat addr =<< shouldIgnorePkAddress addr
            }
          where
            contentsProxy = (const Proxy :: (contents -> k) -> Proxy contents) contentsToKey
            ignoreFmt =
                "Malicious emulation: data "%build%" for id "%build%" is ignored"
            handleDataDo dat id shouldIgnore
                | shouldIgnore = False <$ logDebug logTrace (sformat ignoreFmt id dat)
                | otherwise = sscProcessMessage processData dat
            sscProcessMessage sscProcessMessageDo dat =
                sscProcessMessageDo dat >>= \case
                    Left err -> False <$ logDebug logTrace (sformat ("Data is rejected, reason: "%build) err)
                    Right () -> return True

    in Logic {..}<|MERGE_RESOLUTION|>--- conflicted
+++ resolved
@@ -32,17 +32,11 @@
 import           Pos.DB.Class (MonadBlockDBRead, MonadDBRead, MonadGState (..),
                      SerializedBlock)
 import qualified Pos.DB.Class as DB (MonadDBRead (dbGetSerBlock))
-<<<<<<< HEAD
-import qualified Pos.GState.BlockExtra as DB (resolveForwardLink, streamBlocks)
-=======
 import           Pos.DB.Ssc (sscIsDataUseful, sscProcessCertificate,
                      sscProcessCommitment, sscProcessOpening, sscProcessShares)
 import           Pos.DB.Txp.MemState (getMemPool, withTxpLocalData)
 import           Pos.DB.Update (getLocalProposalNVotes, getLocalVote,
                      isProposalNeeded, isVoteNeeded)
-import           Pos.Infra.Slotting (MonadSlots)
-import           Pos.Infra.Util.JsonLog.Events (JLEvent)
->>>>>>> 7da7cd82
 import           Pos.Listener.Delegation (DlgListenerConstraint)
 import qualified Pos.Listener.Delegation as Delegation (handlePsk)
 import           Pos.Listener.Txp (TxpMode)
@@ -63,14 +57,8 @@
                      tmCommitments, tmOpenings, tmShares)
 import           Pos.Ssc.Types (ldModifier)
 import           Pos.Txp (MemPool (..))
-<<<<<<< HEAD
-import           Pos.Txp.MemState (getMemPool, withTxpLocalData)
-import qualified Pos.Update.Logic.Local as Update (getLocalProposalNVotes,
-                     getLocalVote, isProposalNeeded, isVoteNeeded)
 import           Pos.Util.Trace (Trace)
 import           Pos.Util.Trace.Named (TraceNamed, logDebug)
-=======
->>>>>>> 7da7cd82
 import           Pos.Util.Util (HasLens (..))
 
 -- The full logic layer uses existing pieces from the former monolithic
@@ -173,30 +161,18 @@
 
         postUpdate = KeyVal
             { toKey = \(up, _) -> pure . tag $ hash up
-<<<<<<< HEAD
-            , handleInv = Update.isProposalNeeded . unTagged
-            , handleReq = Update.getLocalProposalNVotes . unTagged
-            , handleData = Update.handleProposal logTrace pm
-=======
             , handleInv = isProposalNeeded . unTagged
             , handleReq = getLocalProposalNVotes . unTagged
-            , handleData = handleProposal pm
->>>>>>> 7da7cd82
+            , handleData = handleProposal logTrace pm
             }
           where
             tag = tagWith (Proxy :: Proxy (UpdateProposal, [UpdateVote]))
 
         postVote = KeyVal
             { toKey = \UnsafeUpdateVote{..} -> pure $ tag (uvProposalId, uvKey, uvDecision)
-<<<<<<< HEAD
-            , handleInv = \(Tagged (id, pk, dec)) -> Update.isVoteNeeded id pk dec
-            , handleReq = \(Tagged (id, pk, dec)) -> Update.getLocalVote id pk dec
-            , handleData = Update.handleVote logTrace pm
-=======
             , handleInv = \(Tagged (id, pk, dec)) -> isVoteNeeded id pk dec
             , handleReq = \(Tagged (id, pk, dec)) -> getLocalVote id pk dec
-            , handleData = handleVote pm
->>>>>>> 7da7cd82
+            , handleData = handleVote logTrace pm
             }
           where
             tag = tagWith (Proxy :: Proxy UpdateVote)
