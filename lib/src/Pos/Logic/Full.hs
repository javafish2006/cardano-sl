--- conflicted
+++ resolved
@@ -25,19 +25,11 @@
 import           Pos.Core (HasConfiguration, StakeholderId, addressHash)
 import           Pos.Core.Block (Block, BlockHeader, HeaderHash)
 import           Pos.Core.Chrono (NE, NewestFirst, OldestFirst)
-<<<<<<< HEAD
-import           Pos.Core.JsonLog.LogEvents (JLTxR (..))
-import           Pos.Core.Slotting (MonadSlots)
-import           Pos.Core.Ssc (getCommitmentsMap)
-import           Pos.Core.Txp (TxMsgContents (..))
-import           Pos.Core.Update (UpdateProposal (..), UpdateVote (..))
-=======
 import           Pos.Core.Delegation (ProxySKHeavy)
 import           Pos.Core.Ssc (getCertId, getCommitmentsMap, lookupVss)
 import           Pos.Core.Txp (TxAux (..), TxMsgContents (..))
 import           Pos.Core.Update (BlockVersionData, UpdateProposal (..),
                      UpdateVote (..))
->>>>>>> 658af4f0
 import           Pos.Crypto (ProtocolMagic, hash)
 import qualified Pos.DB.Block as Block
 import qualified Pos.DB.Block as DB (getTipBlock)
@@ -50,12 +42,9 @@
 import           Pos.DB.Txp.MemState (getMemPool, withTxpLocalData)
 import           Pos.DB.Update (getLocalProposalNVotes, getLocalVote,
                      isProposalNeeded, isVoteNeeded)
-<<<<<<< HEAD
-=======
 import           Pos.Infra.Recovery.Types (RecoveryHeader, RecoveryHeaderTag)
 import           Pos.Infra.Slotting (MonadSlots)
-import           Pos.Infra.Util.JsonLog.Events (JLEvent)
->>>>>>> 658af4f0
+import           Pos.Infra.Util.JsonLog.Events (JLTxR)
 import           Pos.Listener.Delegation (DlgListenerConstraint)
 import qualified Pos.Listener.Delegation as Delegation (handlePsk)
 import           Pos.Listener.Txp (TxpMode)
@@ -66,21 +55,8 @@
 import           Pos.Network.Block.WorkMode (BlockWorkMode)
 import           Pos.Recovery (MonadRecoveryInfo)
 import qualified Pos.Recovery as Recovery
-<<<<<<< HEAD
-import           Pos.Recovery.Types (RecoveryHeader, RecoveryHeaderTag)
-import           Pos.Security.Params (SecurityParams)
-import           Pos.Security.Util (shouldIgnorePkAddress)
-import           Pos.Ssc.Mem (sscRunLocalQuery)
-import           Pos.Ssc.Message (MCCommitment (..), MCOpening (..),
-                     MCShares (..), MCVssCertificate (..))
-import           Pos.Ssc.Toss (SscTag (..), TossModifier, tmCertificates,
-                     tmCommitments, tmOpenings, tmShares)
-import           Pos.Ssc.Types (ldModifier)
-import           Pos.Txp (MemPool (..))
 import           Pos.Util.Trace (Trace)
 import           Pos.Util.Trace.Named (TraceNamed, logDebug)
-=======
->>>>>>> 658af4f0
 import           Pos.Util.Util (HasLens (..))
 
 -- The full logic layer uses existing pieces from the former monolithic
@@ -118,25 +94,16 @@
 -- monadX constraints to do most of its work.
 logicFull
     :: forall ctx m .
-<<<<<<< HEAD
        ( LogicWorkMode ctx m
        )
     => TraceNamed m
     -> Trace m JLTxR
     -> ProtocolMagic
-=======
-       ( LogicWorkMode ctx m )
-    => ProtocolMagic
     -> TxpConfiguration
->>>>>>> 658af4f0
     -> StakeholderId
     -> SecurityParams
     -> Logic m
-<<<<<<< HEAD
-logicFull logTrace jsonLogTx pm ourStakeholderId securityParams =
-=======
-logicFull pm txpConfig ourStakeholderId securityParams jsonLogTx =
->>>>>>> 658af4f0
+logicFull logTrace jsonLogTx pm txpConfig ourStakeholderId securityParams =
     let
         getSerializedBlock :: HeaderHash -> m (Maybe SerializedBlock)
         getSerializedBlock = DB.dbGetSerBlock
@@ -188,11 +155,7 @@
             { toKey = pure . Tagged . hash . taTx . getTxMsgContents
             , handleInv = \(Tagged txId) -> not . HM.member txId . _mpLocalTxs <$> withTxpLocalData getMemPool
             , handleReq = \(Tagged txId) -> fmap TxMsgContents . HM.lookup txId . _mpLocalTxs <$> withTxpLocalData getMemPool
-<<<<<<< HEAD
-            , handleData = \(TxMsgContents txAux) -> Txp.handleTxDo logTrace jsonLogTx pm txAux
-=======
-            , handleData = \(TxMsgContents txAux) -> Txp.handleTxDo pm txpConfig jsonLogTx txAux
->>>>>>> 658af4f0
+            , handleData = \(TxMsgContents txAux) -> Txp.handleTxDo logTrace jsonLogTx pm txpConfig txAux
             }
 
         postUpdate = KeyVal
