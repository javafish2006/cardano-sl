--- conflicted
+++ resolved
@@ -19,11 +19,7 @@
 import           Pos.Infra.Network.Types (NetworkConfig (..))
 import           Pos.Infra.Slotting (logNewSlotWorker)
 import           Pos.Launcher.Resource (NodeResources (..))
-<<<<<<< HEAD
-import           Pos.Txp.Configuration (HasTxpConfiguration)
 import           Pos.Util.Trace.Named (TraceNamed)
-=======
->>>>>>> 658af4f0
 import           Pos.Worker.Delegation (dlgWorkers)
 import           Pos.Worker.Ssc (sscWorkers)
 import           Pos.Worker.Update (usWorkers)
@@ -32,30 +28,17 @@
 
 -- | All, but in reality not all, workers used by full node.
 allWorkers
-<<<<<<< HEAD
-    :: forall ext ctx m .
-       (HasTxpConfiguration, WorkMode ctx m)
+    :: forall ext ctx m . WorkMode ctx m
     => TraceNamed m
     -> ProtocolMagic
-    -> NodeResources ext
-    -> [Diffusion m -> m ()]
-allWorkers logTrace pm NodeResources {..} = mconcat
-    [ sscWorkers logTrace pm
-    , usWorkers logTrace
-    , blkWorkers logTrace pm
-    , dlgWorkers logTrace
-=======
-    :: forall ext ctx m . WorkMode ctx m
-    => ProtocolMagic
     -> TxpConfiguration
     -> NodeResources ext
     -> [Diffusion m -> m ()]
-allWorkers pm txpConfig NodeResources {..} = mconcat
-    [ sscWorkers pm
-    , usWorkers
-    , blkWorkers pm txpConfig
-    , dlgWorkers
->>>>>>> 658af4f0
+allWorkers logTrace pm txpConfig NodeResources {..} = mconcat
+    [ sscWorkers logTrace pm
+    , usWorkers logTrace
+    , blkWorkers logTrace pm txpConfig
+    , dlgWorkers logTrace
     , [properSlottingWorker, staticConfigMonitoringWorker]
     ]
   where
