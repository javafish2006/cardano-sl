{-# LANGUAGE AllowAmbiguousTypes #-}
{-# LANGUAGE RankNTypes          #-}

-- | Network-related logic that's mostly methods and dialogs between
-- nodes. Also see "Pos.Chain.Block.Network.Retrieval" for retrieval worker
-- loop logic.
module Pos.Network.Block.Logic
       (
         BlockNetLogicException (..)
       , triggerRecovery
       , handleBlocks

       , handleUnsolicitedHeader
       ) where

import           Universum

import           Control.Concurrent.STM (isFullTBQueue, readTVar, writeTBQueue,
                     writeTVar)
import           Control.Exception (IOException)
import           Control.Exception.Safe (Exception (..))
import qualified Data.List.NonEmpty as NE
import qualified Data.Map.Strict as M
import           Formatting (bprint, build, sformat, shown, stext, (%))
import qualified Formatting.Buildable as B
import           Serokell.Util.Text (listJson)
import qualified System.Metrics.Gauge as Metrics

import           Pos.Chain.Block (ApplyBlocksException, Blund,
                     LastKnownHeaderTag)
import           Pos.Chain.Txp (TxpConfiguration)
import           Pos.Core (isMoreDifficult)
import           Pos.Core.Block (Block, BlockHeader, HasHeaderHash (..),
                     HeaderHash, blockHeader, gbHeader, headerHashG,
                     prevBlockL)
import           Pos.Core.Chrono (NE, NewestFirst (..), OldestFirst (..),
                     _NewestFirst, _OldestFirst)
import           Pos.Core.Conc (forConcurrently)
<<<<<<< HEAD
--import           Pos.Core.JsonLog (CanJsonLog (..))
=======
import           Pos.Core.Exception (cardanoExceptionFromException,
                     cardanoExceptionToException)
import           Pos.Core.JsonLog (CanJsonLog (..))
>>>>>>> 658af4f0
import           Pos.Core.Reporting (HasMisbehaviorMetrics (..),
                     MisbehaviorMetrics (..))
import           Pos.Core.StateLock (Priority (..), modifyStateLock)
import           Pos.Crypto (ProtocolMagic, shortHashF)
import           Pos.DB.Block (ClassifyHeaderRes (..), classifyNewHeader,
                     lcaWithMainChain, verifyAndApplyBlocks)
import qualified Pos.DB.Block as L
import qualified Pos.DB.Block as DB
import           Pos.Infra.Communication.Protocol (NodeId)
import           Pos.Infra.Diffusion.Types (Diffusion)
import qualified Pos.Infra.Diffusion.Types as Diffusion
import           Pos.Infra.Recovery.Info (recoveryInProgress)
<<<<<<< HEAD
import           Pos.Infra.Util.JsonLog.Events (MemPoolModifyReason (..))
=======
import           Pos.Infra.Util.JsonLog.Events (MemPoolModifyReason (..),
                     jlAdoptedBlock)
>>>>>>> 658af4f0
import           Pos.Network.Block.RetrievalQueue (BlockRetrievalQueue,
                     BlockRetrievalQueueTag, BlockRetrievalTask (..))
import           Pos.Network.Block.WorkMode (BlockWorkMode)
import           Pos.Util (buildListBounds, multilineBounds, _neLast)
import           Pos.Util.AssertMode (inAssertMode)
import           Pos.Util.Trace (noTrace)
import           Pos.Util.Trace.Named (TraceNamed, logDebug, logInfo,
                     logWarning)
import           Pos.Util.Util (lensOf)

----------------------------------------------------------------------------
-- Exceptions
----------------------------------------------------------------------------

-- FIXME this same thing is defined in full diffusion layer.
-- Must finish the proper factoring. There should be no 'Block.Network'
-- in cardano-sl-block; it should just use the Diffusion and Logic interfaces.
data BlockNetLogicException
    = DialogUnexpected Text
      -- ^ Node's response in any network/block related logic was
      -- unexpected.
    | BlockNetLogicInternal Text
      -- ^ We don't expect this to happen. Most probably it's internal
      -- logic error.
    deriving (Show)

instance B.Buildable BlockNetLogicException where
    build e = bprint ("BlockNetLogicException: "%shown) e

instance Exception BlockNetLogicException where
    toException = cardanoExceptionToException
    fromException = cardanoExceptionFromException
    displayException = toString . pretty

----------------------------------------------------------------------------
-- Recovery
----------------------------------------------------------------------------

-- | Start recovery based on established communication. “Starting recovery”
-- means simply sending all our neighbors a 'MsgGetHeaders' message (see
-- 'requestTip'), so sometimes 'triggerRecovery' is used simply to ask for
-- tips.
--
-- Note that when recovery is in progress (see 'recoveryInProgress'),
-- 'triggerRecovery' does nothing. It's okay because when recovery is in
-- progress and 'ncRecoveryHeader' is full, we'll be requesting blocks anyway
-- and until we're finished we shouldn't be asking for new blocks.
triggerRecovery
    :: ( BlockWorkMode ctx m
       )
    => TraceNamed m
    -> ProtocolMagic -> Diffusion m -> m ()
triggerRecovery logTrace pm diffusion = unlessM recoveryInProgress $ do
    logDebug logTrace "Recovery triggered, requesting tips from neighbors"
    -- The 'catch' here is for an exception when trying to enqueue the request.
    -- In 'requestTipsAndProcess', IO exceptions are caught, for each
    -- individual request per-peer. Those are not re-thrown.
    void requestTipsAndProcess `catch`
        \(e :: SomeException) -> do
           logDebug logTrace ("Error happened in triggerRecovery: " <> show e)
           throwM e
    logDebug logTrace "Finished requesting tips for recovery"
  where
    requestTipsAndProcess = do
        requestsMap <- Diffusion.requestTip diffusion
        forConcurrently (M.toList requestsMap) $ \it@(nodeId, _) -> waitAndProcessOne it `catch`
            -- Catch and squelch IOExceptions so that one failed request to one
            -- particlar peer does not stop the others.
            \(e :: IOException) ->
                logDebug logTrace $ sformat ("Error requesting tip from "%shown%": "%shown) nodeId e
    waitAndProcessOne (nodeId, mbh) = do
        -- 'mbh' is an 'm' term that returns when the header has been
        -- downloaded.
        bh <- mbh
        -- I know, it's not unsolicited. TODO rename.
        handleUnsolicitedHeader logTrace pm bh nodeId

----------------------------------------------------------------------------
-- Headers processing
----------------------------------------------------------------------------

handleUnsolicitedHeader
    :: ( BlockWorkMode ctx m
       )
    => TraceNamed m
    -> ProtocolMagic
    -> BlockHeader
    -> NodeId
    -> m ()
handleUnsolicitedHeader logTrace pm header nodeId = do
    logDebug logTrace $ sformat
        ("handleUnsolicitedHeader: single header was propagated, processing:\n"
         %build) header
    classificationRes <- classifyNewHeader pm header
    -- TODO: should we set 'To' hash to hash of header or leave it unlimited?
    case classificationRes of
        CHContinues -> do
            logDebug logTrace $ sformat continuesFormat hHash
            addHeaderToBlockRequestQueue logTrace nodeId header True
        CHAlternative -> do
            logDebug logTrace $ sformat alternativeFormat hHash
            addHeaderToBlockRequestQueue logTrace nodeId header False
        CHUseless reason -> logDebug logTrace $ sformat uselessFormat hHash reason
        CHInvalid _ -> do
            logWarning logTrace $ sformat ("handleUnsolicited: header "%shortHashF%
                                " is invalid") hHash
            pass -- TODO: ban node for sending invalid block.
  where
    hHash = headerHash header
    continuesFormat =
        "Header " %shortHashF %
        " is a good continuation of our chain, will process"
    alternativeFormat =
        "Header " %shortHashF %
        " potentially represents good alternative chain, will process"
    uselessFormat =
        "Header " %shortHashF % " is useless for the following reason: " %stext

----------------------------------------------------------------------------
-- Putting things into request queue
----------------------------------------------------------------------------

-- | Given a valid blockheader and nodeid, this function will put them into
-- download queue and they will be processed later.
addHeaderToBlockRequestQueue
    :: forall ctx m.
       (BlockWorkMode ctx m)
    => TraceNamed m
    -> NodeId
    -> BlockHeader
    -> Bool -- ^ Was the block classified as chain continuation?
    -> m ()
addHeaderToBlockRequestQueue logTrace nodeId header continues = do
    let hHash = headerHash header
    logDebug logTrace $ sformat ("addToBlockRequestQueue, : "%shortHashF) hHash
    queue <- view (lensOf @BlockRetrievalQueueTag)
    lastKnownH <- view (lensOf @LastKnownHeaderTag)
    added <- atomically $ do
        updateLastKnownHeader lastKnownH header
        addTaskToBlockRequestQueue nodeId queue $
            BlockRetrievalTask { brtHeader = header, brtContinues = continues }
    if added
    then logDebug logTrace $ sformat ("Added headers to block request queue: nodeId="%build%
                             ", header="%build)
                            nodeId hHash
    else logWarning logTrace $ sformat ("Failed to add headers from "%build%
                               " to block retrieval queue: queue is full")
                              nodeId

addTaskToBlockRequestQueue
    :: NodeId
    -> BlockRetrievalQueue
    -> BlockRetrievalTask
    -> STM Bool
addTaskToBlockRequestQueue nodeId queue task = do
    ifM (isFullTBQueue queue)
        (pure False)
        (True <$ writeTBQueue queue (nodeId, task))

updateLastKnownHeader
    :: TVar (Maybe BlockHeader)
    -> BlockHeader
    -> STM ()
updateLastKnownHeader lastKnownH header = do
    oldV <- readTVar lastKnownH
    let needUpdate = maybe True (header `isMoreDifficult`) oldV
    when needUpdate $ writeTVar lastKnownH (Just header)

----------------------------------------------------------------------------
-- Handling blocks
----------------------------------------------------------------------------

-- | Carefully apply blocks that came from the network.
handleBlocks
    :: forall ctx m .
       ( BlockWorkMode ctx m
       , HasMisbehaviorMetrics ctx
       )
<<<<<<< HEAD
    => TraceNamed m
    -> ProtocolMagic
    -> OldestFirst NE Block
    -> Diffusion m
    -> m ()
handleBlocks logTrace pm blocks diffusion = do
    logDebug logTrace "handleBlocks: processing"
    inAssertMode $ logInfo logTrace $
=======
    => ProtocolMagic
    -> TxpConfiguration
    -> OldestFirst NE Block
    -> Diffusion m
    -> m ()
handleBlocks pm txpConfig blocks diffusion = do
    logDebug "handleBlocks: processing"
    inAssertMode $ logInfo $
>>>>>>> 658af4f0
        sformat ("Processing sequence of blocks: " % buildListBounds % "...") $
            getOldestFirst $ map headerHash blocks
    maybe onNoLca handleBlocksWithLca =<<
        lcaWithMainChain (map (view blockHeader) blocks)
    inAssertMode $ logDebug logTrace $ "Finished processing sequence of blocks"
  where
    onNoLca = logWarning logTrace $
        "Sequence of blocks can't be processed, because there is no LCA. " <>
        "Probably rollback happened in parallel"

    handleBlocksWithLca :: HeaderHash -> m ()
    handleBlocksWithLca lcaHash = do
        logDebug logTrace $ sformat ("Handling block w/ LCA, which is "%shortHashF) lcaHash
        -- Head blund in result is the youngest one.
        toRollback <- DB.loadBlundsFromTipWhile $ \blk -> headerHash blk /= lcaHash
<<<<<<< HEAD
        maybe (applyWithoutRollback logTrace pm diffusion blocks)
              (applyWithRollback logTrace pm diffusion blocks lcaHash)
=======
        maybe (applyWithoutRollback pm txpConfig diffusion blocks)
              (applyWithRollback pm txpConfig diffusion blocks lcaHash)
>>>>>>> 658af4f0
              (_NewestFirst nonEmpty toRollback)

applyWithoutRollback
    :: forall ctx m.
       ( BlockWorkMode ctx m
       , HasMisbehaviorMetrics ctx
       )
<<<<<<< HEAD
    => TraceNamed m
    -> ProtocolMagic
    -> Diffusion m
    -> OldestFirst NE Block
    -> m ()
applyWithoutRollback logTrace pm diffusion blocks = do
    logInfo logTrace . sformat ("Trying to apply blocks w/o rollback. " % multilineBounds 6)
=======
    => ProtocolMagic
    -> TxpConfiguration
    -> Diffusion m
    -> OldestFirst NE Block
    -> m ()
applyWithoutRollback pm txpConfig diffusion blocks = do
    logInfo . sformat ("Trying to apply blocks w/o rollback. " % multilineBounds 6)
>>>>>>> 658af4f0
       . getOldestFirst . map (view blockHeader) $ blocks
    modifyStateLock noTrace HighPriority ApplyBlock applyWithoutRollbackDo >>= \case
        Left (pretty -> err) ->
            onFailedVerifyBlocks logTrace (getOldestFirst blocks) err
        Right newTip -> do
            when (newTip /= newestTip) $
                logWarning logTrace $ sformat
                    ("Only blocks up to "%shortHashF%" were applied, "%
                     "newer were considered invalid")
                    newTip
            let toRelay =
                    fromMaybe (error "Listeners#applyWithoutRollback is broken") $
                    find (\b -> headerHash b == newTip) blocks
                prefix = blocks
                    & _OldestFirst %~ NE.takeWhile ((/= newTip) . headerHash)
                    & map (view blockHeader)
                applied = NE.fromList $
                    getOldestFirst prefix <> one (toRelay ^. blockHeader)
            relayBlock logTrace diffusion toRelay
            logInfo logTrace $ blocksAppliedMsg applied
            -- TODO for_ blocks $ jsonLog . jlAdoptedBlock
  where
    newestTip = blocks ^. _OldestFirst . _neLast . headerHashG
    applyWithoutRollbackDo
        :: HeaderHash -> m (HeaderHash, Either ApplyBlocksException HeaderHash)
    applyWithoutRollbackDo curTip = do
<<<<<<< HEAD
        logInfo logTrace "Verifying and applying blocks..."
        res <- fmap fst <$> verifyAndApplyBlocks logTrace pm False blocks
        logInfo logTrace "Verifying and applying blocks done"
=======
        logInfo "Verifying and applying blocks..."
        ctx <- L.getVerifyBlocksContext
        res <- fmap fst <$> verifyAndApplyBlocks pm txpConfig ctx False blocks
        logInfo "Verifying and applying blocks done"
>>>>>>> 658af4f0
        let newTip = either (const curTip) identity res
        pure (newTip, res)

applyWithRollback
    :: ( BlockWorkMode ctx m
       , HasMisbehaviorMetrics ctx
       )
<<<<<<< HEAD
    => TraceNamed m
    -> ProtocolMagic
=======
    => ProtocolMagic
    -> TxpConfiguration
>>>>>>> 658af4f0
    -> Diffusion m
    -> OldestFirst NE Block
    -> HeaderHash
    -> NewestFirst NE Blund
    -> m ()
<<<<<<< HEAD
applyWithRollback logTrace pm diffusion toApply lca toRollback = do
    logInfo logTrace . sformat ("Trying to apply blocks w/o rollback. " % multilineBounds 6)
       . getOldestFirst . map (view blockHeader) $ toApply
    logInfo logTrace $ sformat ("Blocks to rollback "%listJson) toRollbackHashes
    res <- modifyStateLock noTrace HighPriority ApplyBlockWithRollback $ \curTip -> do
        res <- L.applyWithRollback logTrace pm toRollback toApplyAfterLca
=======
applyWithRollback pm txpConfig diffusion toApply lca toRollback = do
    logInfo . sformat ("Trying to apply blocks w/o rollback. " % multilineBounds 6)
       . getOldestFirst . map (view blockHeader) $ toApply
    logInfo $ sformat ("Blocks to rollback "%listJson) toRollbackHashes
    res <- modifyStateLock HighPriority ApplyBlockWithRollback $ \curTip -> do
        res <- L.applyWithRollback pm txpConfig toRollback toApplyAfterLca
>>>>>>> 658af4f0
        pure (either (const curTip) identity res, res)
    case res of
        Left (pretty -> err) ->
            logWarning logTrace $ "Couldn't apply blocks with rollback: " <> err
        Right newTip -> do
            logDebug logTrace $ sformat
                ("Finished applying blocks w/ rollback, relaying new tip: "%shortHashF)
                newTip
            reportRollback
            logInfo logTrace $ blocksRolledBackMsg (getNewestFirst toRollback)
            logInfo logTrace $ blocksAppliedMsg (getOldestFirst toApply)
            -- TODO for_ (getOldestFirst toApply) $ jsonLog . jlAdoptedBlock
            relayBlock logTrace diffusion $ toApply ^. _OldestFirst . _neLast
  where
    toRollbackHashes = fmap headerHash toRollback
    reportRollback = do
        let rollbackDepth = length toRollback

        -- Commit rollback value to EKG
        whenJustM (view misbehaviorMetrics) $ liftIO .
            flip Metrics.set (fromIntegral rollbackDepth) . _mmRollbacks

    panicBrokenLca = error "applyWithRollback: nothing after LCA :<"
    toApplyAfterLca =
        OldestFirst $
        fromMaybe panicBrokenLca $ nonEmpty $
        NE.dropWhile ((lca /=) . (^. prevBlockL)) $
        getOldestFirst $ toApply

relayBlock
    :: forall ctx m.
       (BlockWorkMode ctx m)
    => TraceNamed m
    -> Diffusion m -> Block -> m ()
relayBlock logTrace _ (Left _)                  = logDebug logTrace "Not relaying Genesis block"
relayBlock logTrace diffusion (Right mainBlk) = do
    recoveryInProgress >>= \case
        True -> logDebug logTrace "Not relaying block in recovery mode"
        False -> do
            logDebug logTrace $ sformat ("Calling announceBlock for "%shortHashF%".")
                       (mainBlk ^. gbHeader . headerHashG)
            void $ Diffusion.announceBlockHeader diffusion $ mainBlk ^. gbHeader

----------------------------------------------------------------------------
-- Common logging / logic sink points
----------------------------------------------------------------------------

-- TODO: ban node for it!
onFailedVerifyBlocks
    :: forall ctx m.
       (BlockWorkMode ctx m)
    => TraceNamed m
    -> NonEmpty Block -> Text -> m ()
onFailedVerifyBlocks logTrace blocks err = do
    logWarning logTrace $ sformat ("Failed to verify blocks: "%stext%"\n  blocks = "%listJson)
        err (fmap headerHash blocks)
    throwM $ DialogUnexpected err

blocksAppliedMsg
    :: forall a.
       HasHeaderHash a
    => NonEmpty a -> Text
blocksAppliedMsg (block :| []) =
    sformat ("Block has been adopted "%shortHashF) (headerHash block)
blocksAppliedMsg blocks =
    sformat ("Blocks have been adopted: "%listJson) (fmap (headerHash @a) blocks)

blocksRolledBackMsg
    :: forall a.
       HasHeaderHash a
    => NonEmpty a -> Text
blocksRolledBackMsg =
    sformat ("Blocks have been rolled back: "%listJson) . fmap (headerHash @a)<|MERGE_RESOLUTION|>--- conflicted
+++ resolved
@@ -36,13 +36,9 @@
 import           Pos.Core.Chrono (NE, NewestFirst (..), OldestFirst (..),
                      _NewestFirst, _OldestFirst)
 import           Pos.Core.Conc (forConcurrently)
-<<<<<<< HEAD
---import           Pos.Core.JsonLog (CanJsonLog (..))
-=======
 import           Pos.Core.Exception (cardanoExceptionFromException,
                      cardanoExceptionToException)
-import           Pos.Core.JsonLog (CanJsonLog (..))
->>>>>>> 658af4f0
+--import           Pos.Core.JsonLog (CanJsonLog (..))
 import           Pos.Core.Reporting (HasMisbehaviorMetrics (..),
                      MisbehaviorMetrics (..))
 import           Pos.Core.StateLock (Priority (..), modifyStateLock)
@@ -55,12 +51,7 @@
 import           Pos.Infra.Diffusion.Types (Diffusion)
 import qualified Pos.Infra.Diffusion.Types as Diffusion
 import           Pos.Infra.Recovery.Info (recoveryInProgress)
-<<<<<<< HEAD
 import           Pos.Infra.Util.JsonLog.Events (MemPoolModifyReason (..))
-=======
-import           Pos.Infra.Util.JsonLog.Events (MemPoolModifyReason (..),
-                     jlAdoptedBlock)
->>>>>>> 658af4f0
 import           Pos.Network.Block.RetrievalQueue (BlockRetrievalQueue,
                      BlockRetrievalQueueTag, BlockRetrievalTask (..))
 import           Pos.Network.Block.WorkMode (BlockWorkMode)
@@ -239,25 +230,15 @@
        ( BlockWorkMode ctx m
        , HasMisbehaviorMetrics ctx
        )
-<<<<<<< HEAD
     => TraceNamed m
     -> ProtocolMagic
-    -> OldestFirst NE Block
-    -> Diffusion m
-    -> m ()
-handleBlocks logTrace pm blocks diffusion = do
-    logDebug logTrace "handleBlocks: processing"
-    inAssertMode $ logInfo logTrace $
-=======
-    => ProtocolMagic
     -> TxpConfiguration
     -> OldestFirst NE Block
     -> Diffusion m
     -> m ()
-handleBlocks pm txpConfig blocks diffusion = do
-    logDebug "handleBlocks: processing"
-    inAssertMode $ logInfo $
->>>>>>> 658af4f0
+handleBlocks logTrace pm txpConfig blocks diffusion = do
+    logDebug logTrace "handleBlocks: processing"
+    inAssertMode $ logInfo logTrace $
         sformat ("Processing sequence of blocks: " % buildListBounds % "...") $
             getOldestFirst $ map headerHash blocks
     maybe onNoLca handleBlocksWithLca =<<
@@ -273,13 +254,8 @@
         logDebug logTrace $ sformat ("Handling block w/ LCA, which is "%shortHashF) lcaHash
         -- Head blund in result is the youngest one.
         toRollback <- DB.loadBlundsFromTipWhile $ \blk -> headerHash blk /= lcaHash
-<<<<<<< HEAD
-        maybe (applyWithoutRollback logTrace pm diffusion blocks)
-              (applyWithRollback logTrace pm diffusion blocks lcaHash)
-=======
-        maybe (applyWithoutRollback pm txpConfig diffusion blocks)
-              (applyWithRollback pm txpConfig diffusion blocks lcaHash)
->>>>>>> 658af4f0
+        maybe (applyWithoutRollback logTrace pm txpConfig diffusion blocks)
+              (applyWithRollback logTrace pm txpConfig diffusion blocks lcaHash)
               (_NewestFirst nonEmpty toRollback)
 
 applyWithoutRollback
@@ -287,23 +263,14 @@
        ( BlockWorkMode ctx m
        , HasMisbehaviorMetrics ctx
        )
-<<<<<<< HEAD
     => TraceNamed m
     -> ProtocolMagic
-    -> Diffusion m
-    -> OldestFirst NE Block
-    -> m ()
-applyWithoutRollback logTrace pm diffusion blocks = do
-    logInfo logTrace . sformat ("Trying to apply blocks w/o rollback. " % multilineBounds 6)
-=======
-    => ProtocolMagic
     -> TxpConfiguration
     -> Diffusion m
     -> OldestFirst NE Block
     -> m ()
-applyWithoutRollback pm txpConfig diffusion blocks = do
-    logInfo . sformat ("Trying to apply blocks w/o rollback. " % multilineBounds 6)
->>>>>>> 658af4f0
+applyWithoutRollback logTrace pm txpConfig diffusion blocks = do
+    logInfo logTrace . sformat ("Trying to apply blocks w/o rollback. " % multilineBounds 6)
        . getOldestFirst . map (view blockHeader) $ blocks
     modifyStateLock noTrace HighPriority ApplyBlock applyWithoutRollbackDo >>= \case
         Left (pretty -> err) ->
@@ -330,16 +297,10 @@
     applyWithoutRollbackDo
         :: HeaderHash -> m (HeaderHash, Either ApplyBlocksException HeaderHash)
     applyWithoutRollbackDo curTip = do
-<<<<<<< HEAD
         logInfo logTrace "Verifying and applying blocks..."
-        res <- fmap fst <$> verifyAndApplyBlocks logTrace pm False blocks
+        ctx <- L.getVerifyBlocksContext
+        res <- fmap fst <$> verifyAndApplyBlocks logTrace pm txpConfig ctx False blocks
         logInfo logTrace "Verifying and applying blocks done"
-=======
-        logInfo "Verifying and applying blocks..."
-        ctx <- L.getVerifyBlocksContext
-        res <- fmap fst <$> verifyAndApplyBlocks pm txpConfig ctx False blocks
-        logInfo "Verifying and applying blocks done"
->>>>>>> 658af4f0
         let newTip = either (const curTip) identity res
         pure (newTip, res)
 
@@ -347,33 +308,20 @@
     :: ( BlockWorkMode ctx m
        , HasMisbehaviorMetrics ctx
        )
-<<<<<<< HEAD
     => TraceNamed m
     -> ProtocolMagic
-=======
-    => ProtocolMagic
     -> TxpConfiguration
->>>>>>> 658af4f0
     -> Diffusion m
     -> OldestFirst NE Block
     -> HeaderHash
     -> NewestFirst NE Blund
     -> m ()
-<<<<<<< HEAD
-applyWithRollback logTrace pm diffusion toApply lca toRollback = do
+applyWithRollback logTrace pm txpConfig diffusion toApply lca toRollback = do
     logInfo logTrace . sformat ("Trying to apply blocks w/o rollback. " % multilineBounds 6)
        . getOldestFirst . map (view blockHeader) $ toApply
     logInfo logTrace $ sformat ("Blocks to rollback "%listJson) toRollbackHashes
     res <- modifyStateLock noTrace HighPriority ApplyBlockWithRollback $ \curTip -> do
-        res <- L.applyWithRollback logTrace pm toRollback toApplyAfterLca
-=======
-applyWithRollback pm txpConfig diffusion toApply lca toRollback = do
-    logInfo . sformat ("Trying to apply blocks w/o rollback. " % multilineBounds 6)
-       . getOldestFirst . map (view blockHeader) $ toApply
-    logInfo $ sformat ("Blocks to rollback "%listJson) toRollbackHashes
-    res <- modifyStateLock HighPriority ApplyBlockWithRollback $ \curTip -> do
-        res <- L.applyWithRollback pm txpConfig toRollback toApplyAfterLca
->>>>>>> 658af4f0
+        res <- L.applyWithRollback logTrace pm txpConfig toRollback toApplyAfterLca
         pure (either (const curTip) identity res, res)
     case res of
         Left (pretty -> err) ->
