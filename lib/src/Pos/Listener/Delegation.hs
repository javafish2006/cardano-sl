{-# LANGUAGE DataKinds  #-}
{-# LANGUAGE RankNTypes #-}

-- | Server listeners for delegation logic.

module Pos.Listener.Delegation
       ( handlePsk
       , DlgListenerConstraint
       ) where

import           Universum

import           Formatting (build, sformat, shown, (%))
<<<<<<< HEAD
import           Mockable (CurrentTime, Delay, Mockable)
=======
import           System.Wlog (WithLogger, logDebug, logWarning)
>>>>>>> 66fe2e10
import           UnliftIO (MonadUnliftIO)

import           Pos.Core (ProxySKHeavy)
import           Pos.Core.Mockable (CurrentTime, Delay, Mockable)
import           Pos.Crypto (ProtocolMagic)
import           Pos.DB.Class (MonadBlockDBRead, MonadGState)
import           Pos.Delegation.Class (MonadDelegation)
import           Pos.Delegation.Configuration (HasDlgConfiguration)
import           Pos.Delegation.Logic (PskHeavyVerdict (..),
                     processProxySKHeavy)
import           Pos.Infra.Communication.Protocol (Message)
import           Pos.Infra.Communication.Relay (DataMsg)
import           Pos.Infra.StateLock (StateLock)
import           Pos.Lrc.Context (HasLrcContext)
import           Pos.Util (HasLens')
import           Pos.Util.Trace.Named (TraceNamed, logDebug, logWarning)

-- Message constraints we need to be defined.
type DlgMessageConstraint
     = ( Message (DataMsg ProxySKHeavy)
       )

-- | This is a subset of 'WorkMode'.
type DlgListenerConstraint ctx m
     = ( MonadIO m
       , MonadUnliftIO m
       , MonadDelegation ctx m
       , MonadMask m
       , Mockable Delay m
       , Mockable CurrentTime m
       , MonadGState m
       , MonadBlockDBRead m
       , HasLens' ctx StateLock
       , HasLrcContext ctx
       , DlgMessageConstraint
       , HasDlgConfiguration
       )

handlePsk
    :: (DlgListenerConstraint ctx m)
    => TraceNamed m
    -> ProtocolMagic
    -> ProxySKHeavy
    -> m Bool
handlePsk logTrace pm pSk = do
    logDebug logTrace $ sformat ("Got request to handle heavyweight psk: "%build) pSk
    verdict <- processProxySKHeavy pm pSk
    logDebug logTrace $ sformat ("The verdict for cert "%build%" is: "%shown) pSk verdict
    case verdict of
        PHTipMismatch -> do
            -- We're probably updating state over epoch, so
            -- leaders can be calculated incorrectly. This is
            -- really weird and must not happen. We'll just retry.
            logWarning logTrace "Tip mismatch happened in delegation db!"
            handlePsk logTrace pm pSk
        PHAdded -> pure True
        PHRemoved -> pure True
        _ -> pure False<|MERGE_RESOLUTION|>--- conflicted
+++ resolved
@@ -11,11 +11,6 @@
 import           Universum
 
 import           Formatting (build, sformat, shown, (%))
-<<<<<<< HEAD
-import           Mockable (CurrentTime, Delay, Mockable)
-=======
-import           System.Wlog (WithLogger, logDebug, logWarning)
->>>>>>> 66fe2e10
 import           UnliftIO (MonadUnliftIO)
 
 import           Pos.Core (ProxySKHeavy)
