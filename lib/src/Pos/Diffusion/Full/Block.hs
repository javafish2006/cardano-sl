--- conflicted
+++ resolved
@@ -680,11 +680,7 @@
         case getNewestFirst prefix of
              [] -> do
                 send conv $ MsgStreamNoBlock "handleStreamStart:strean Failed to find lca"
-<<<<<<< HEAD
-                logDebug logTrace $ sformat ("handleStreamStart:strean getBlockHeaders from "%shown%" failed with "%shown%" for "%listJson) nodeId e (cl:cxs)
-=======
-                traceWith logTrace (Debug, sformat ("handleStreamStart:strean getBlockHeaders from "%shown%" failed for "%listJson) nodeId (cl:cxs))
->>>>>>> 7da7cd82
+                logDebug logTrace $ sformat ("handleStreamStart:stream getBlockHeaders from "%shown%" failed for "%listJson) nodeId (cl:cxs)
                 return ()
              -- 'lca' is the newest client-supplied checkpoint that we have.
              -- We need to begin streaming from its child, which is what
