--- conflicted
+++ resolved
@@ -9,19 +9,11 @@
 import           Universum
 
 import           Pos.Core (ProtocolMagic)
-<<<<<<< HEAD
-import           Pos.Diffusion.Types (Diffusion)
-import           Pos.Reporting (Reporter (..))
-import           Pos.Reporting.Http (reportNode)
-import           Pos.Reporting.NodeInfo (extendWithNodeInfo)
-import           Pos.Reporting.Logfiles (withLogTempFile)
-=======
 import           Pos.Infra.Diffusion.Types (Diffusion)
 import           Pos.Infra.Reporting (Reporter (..))
 import           Pos.Infra.Reporting.Http (reportNode)
 import           Pos.Infra.Reporting.NodeInfo (extendWithNodeInfo)
-import           Pos.Infra.Reporting.Wlog (LoggerConfig, withWlogTempFile)
->>>>>>> 5db86b39
+import           Pos.Infra.Reporting.Logfiles (withLogTempFile)
 import           Pos.Util.CompileInfo (CompileTimeInfo)
 import           Pos.Util.Log (LoggerConfig)
 import           Pos.Util.Trace (Trace, Severity)
