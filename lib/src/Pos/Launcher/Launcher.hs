--- conflicted
+++ resolved
@@ -37,29 +37,17 @@
     :: ( HasConfigurations
        , HasCompileInfo
        )
-<<<<<<< HEAD
     => TraceNamed IO
     -> ProtocolMagic
-=======
-    => ProtocolMagic
     -> TxpConfiguration
->>>>>>> 658af4f0
     -> NodeParams
     -> SscParams
     -> [Diffusion (RealMode EmptyMempoolExt) -> RealMode EmptyMempoolExt ()]
     -> IO ()
-<<<<<<< HEAD
-runNodeReal logTrace pm np sscnp plugins =
-    bracketNodeResources (natTrace liftIO logTrace) np sscnp (txpGlobalSettings pm) (initNodeDBs pm epochSlots)
+runNodeReal logTrace pm txpConfig np sscnp plugins =
+    bracketNodeResources (natTrace liftIO logTrace) np sscnp (txpGlobalSettings pm txpConfig) (initNodeDBs pm epochSlots)
         action
   where
     action :: NodeResources EmptyMempoolExt -> IO ()
     action nr@NodeResources {..} =
-      runRealMode logTrace pm nr (runNode (natTrace liftIO logTrace) pm nr plugins)
-=======
-runNodeReal pm txpConfig np sscnp plugins =
-    bracketNodeResources np sscnp (txpGlobalSettings pm txpConfig) (initNodeDBs pm epochSlots) action
-  where
-    action :: NodeResources EmptyMempoolExt -> IO ()
-    action nr@NodeResources {..} = runRealMode pm txpConfig nr (runNode pm txpConfig nr plugins)
->>>>>>> 658af4f0
+      runRealMode logTrace pm txpConfig nr (runNode (natTrace liftIO logTrace) pm txpConfig nr plugins)