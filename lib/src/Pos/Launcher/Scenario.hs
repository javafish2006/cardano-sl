{-# LANGUAGE CPP        #-}
{-# LANGUAGE RankNTypes #-}

-- | High-level scenarios which can be launched.

module Pos.Launcher.Scenario
       ( runNode
       , runNode'
       , nodeStartMsg
       ) where

import           Universum

import qualified Data.HashMap.Strict as HM
import           Formatting (bprint, build, int, sformat, shown, (%))
import           Serokell.Util (listJson)

import           Pos.Chain.Txp (TxpConfiguration, bootDustThreshold)
import           Pos.Chain.Update (HasUpdateConfiguration, curSoftwareVersion,
                     lastKnownBlockVersion, ourSystemTag)
import           Pos.Context (getOurPublicKey)
import           Pos.Core (addressHash, genesisData)
import           Pos.Core.Conc (mapConcurrently)
import           Pos.Core.Genesis (GenesisData (..), GenesisDelegation (..),
                     GenesisWStakeholders (..), gdFtsSeed)
import           Pos.Crypto (ProtocolMagic, pskDelegatePk)
import qualified Pos.DB.BlockIndex as DB
import qualified Pos.GState as GS
import           Pos.Infra.Diffusion.Types (Diffusion)
import           Pos.Infra.Reporting (reportOrLogE)
import           Pos.Infra.Slotting (waitSystemStart)
import           Pos.Launcher.Resource (NodeResources (..))
import           Pos.Util.AssertMode (inAssertMode)
import           Pos.Util.CompileInfo (HasCompileInfo, compileInfo)
import           Pos.Util.Trace (natTrace)
import           Pos.Util.Trace.Named (TraceNamed, logInfo, logInfoS)
import           Pos.Worker (allWorkers)
import           Pos.WorkMode.Class (WorkMode)

-- | Entry point of full node.
-- Initialization, running of workers, running of plugins.
runNode'
    :: forall ext ctx m.
       ( HasCompileInfo
       , WorkMode ctx m
       )
    => TraceNamed m
    -> NodeResources ext
    -> [Diffusion m -> m ()]
    -> [Diffusion m -> m ()]
    -> Diffusion m -> m ()
runNode' logTrace NodeResources {..} workers' plugins' = \diffusion -> do
    logInfo logTrace $ "Built with: " <> pretty compileInfo
    nodeStartMsg logTrace
    inAssertMode $ logInfo logTrace "Assert mode on"
    pk <- getOurPublicKey
    let pkHash = addressHash pk
    logInfoS logTrace $ sformat ("My public key is: "%build%", pk hash: "%build)
        pk pkHash

    let genesisStakeholders = gdBootStakeholders genesisData
    logInfo logTrace $ sformat
        ("Genesis stakeholders ("%int%" addresses, dust threshold "%build%"): "%build)
        (length $ getGenesisWStakeholders genesisStakeholders)
        (bootDustThreshold genesisStakeholders)
        genesisStakeholders

    let genesisDelegation = gdHeavyDelegation genesisData
    let formatDlgPair (issuerId, delegateId) =
            bprint (build%" -> "%build) issuerId delegateId
    logInfo logTrace $ sformat ("GenesisDelegation (stakeholder ids): "%listJson)
            $ map (formatDlgPair . second (addressHash . pskDelegatePk))
            $ HM.toList
            $ unGenesisDelegation genesisDelegation

    firstGenesisHash <- GS.getFirstGenesisBlockHash
    logInfo logTrace $ sformat
        ("First genesis block hash: "%build%", genesis seed is "%build)
        firstGenesisHash
        (gdFtsSeed genesisData)

    tipHeader <- DB.getTipHeader
    logInfo logTrace $ sformat ("Current tip header: "%build) tipHeader

    waitSystemStart logTrace
    let runWithReportHandler action =
            action diffusion `catch` reportHandler

    void (mapConcurrently runWithReportHandler (workers' ++ plugins'))

    exitFailure

  where
    -- FIXME shouldn't this kill the whole program?
    -- FIXME: looks like something bad.
    -- REPORT:ERROR Node's worker/plugin failed with exception (which wasn't caught)
    reportHandler exc@(SomeException e) =
        reportOrLogE logTrace
          (sformat ("Worker/plugin failed with exception: "%shown) e)
          exc

-- | Entry point of full node.
-- Initialization, running of workers, running of plugins.
runNode
    :: ( HasCompileInfo
       , WorkMode ctx m
       )
<<<<<<< HEAD
    => TraceNamed IO
    -> ProtocolMagic
    -> NodeResources ext
    -> [Diffusion m -> m ()]
    -> Diffusion m -> m ()
runNode logTrace pm nr plugins = runNode' (natTrace liftIO logTrace) nr workers' plugins
  where
    workers' = allWorkers (natTrace liftIO logTrace) pm nr
=======
    => ProtocolMagic
    -> TxpConfiguration
    -> NodeResources ext
    -> [Diffusion m -> m ()]
    -> Diffusion m -> m ()
runNode pm txpConfig nr plugins = runNode' nr workers' plugins
  where
    workers' = allWorkers pm txpConfig nr
>>>>>>> 658af4f0

-- | This function prints a very useful message when node is started.
nodeStartMsg :: HasUpdateConfiguration => TraceNamed m -> m ()
nodeStartMsg logTrace = logInfo logTrace msg
  where
    msg = sformat ("Application: " %build% ", last known block version "
                    %build% ", systemTag: " %build)
                   curSoftwareVersion
                   lastKnownBlockVersion
                   ourSystemTag<|MERGE_RESOLUTION|>--- conflicted
+++ resolved
@@ -105,25 +105,15 @@
     :: ( HasCompileInfo
        , WorkMode ctx m
        )
-<<<<<<< HEAD
     => TraceNamed IO
     -> ProtocolMagic
-    -> NodeResources ext
-    -> [Diffusion m -> m ()]
-    -> Diffusion m -> m ()
-runNode logTrace pm nr plugins = runNode' (natTrace liftIO logTrace) nr workers' plugins
-  where
-    workers' = allWorkers (natTrace liftIO logTrace) pm nr
-=======
-    => ProtocolMagic
     -> TxpConfiguration
     -> NodeResources ext
     -> [Diffusion m -> m ()]
     -> Diffusion m -> m ()
-runNode pm txpConfig nr plugins = runNode' nr workers' plugins
+runNode logTrace pm txpConfig nr plugins = runNode' (natTrace liftIO logTrace) nr workers' plugins
   where
-    workers' = allWorkers pm txpConfig nr
->>>>>>> 658af4f0
+    workers' = allWorkers (natTrace liftIO logTrace) pm txpConfig nr
 
 -- | This function prints a very useful message when node is started.
 nodeStartMsg :: HasUpdateConfiguration => TraceNamed m -> m ()
