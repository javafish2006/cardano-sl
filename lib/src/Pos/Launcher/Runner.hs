{-# LANGUAGE AllowAmbiguousTypes #-}
{-# LANGUAGE CPP                 #-}
{-# LANGUAGE RankNTypes          #-}

-- | Runners in various modes.

module Pos.Launcher.Runner
       ( -- * High level runners
         runRealMode

       , elimRealMode

       -- * Exported for custom usage in CLI utils
       , runServer
       ) where

import           Universum

import           Control.Monad.Fix (MonadFix)
import qualified Control.Monad.Reader as Mtl
import           Data.Default (Default)
import           JsonLog (jsonLog)
import           Mockable (race)
import           Mockable.Production (Production (..))
import           System.Exit (ExitCode (..))
import           System.Wlog (askLoggerName)

import           Pos.Binary ()
import           Pos.Block.Configuration (HasBlockConfiguration, recoveryHeadersMessage)
import           Pos.Communication (ActionSpec (..), OutSpecs (..))
import           Pos.Configuration (HasNodeConfiguration, networkConnectionTimeout)
import           Pos.Context.Context (NodeContext (..))
import           Pos.Core.Configuration (HasProtocolConstants, protocolConstants)
import           Pos.Crypto.Configuration (HasProtocolMagic, protocolMagic)
import           Pos.Diffusion.Full (FullDiffusionConfiguration (..), diffusionLayerFull)
import           Pos.Diffusion.Types (Diffusion (..), DiffusionLayer (..), hoistDiffusion)
import           Pos.Launcher.Configuration (HasConfigurations)
import           Pos.Launcher.Param (BaseParams (..), LoggingParams (..), NodeParams (..))
import           Pos.Launcher.Resource (NodeResources (..))
import           Pos.Logic.Full (LogicWorkMode, logicFullM)
import           Pos.Logic.Types (hoistLogic)
import           Pos.Network.Types (NetworkConfig (..), topologyRoute53HealthCheckEnabled)
import           Pos.Recovery.Instance ()
import           Pos.Reporting.Ekg (EkgNodeMetrics (..), registerEkgMetrics, withEkgServer)
import           Pos.Reporting.Statsd (withStatsd)
import           Pos.Shutdown (HasShutdownContext, waitForShutdown)
import           Pos.Txp (MonadTxpLocal)
import           Pos.Update.Configuration (lastKnownBlockVersion)
import           Pos.Util.CompileInfo (HasCompileInfo)
import           Pos.Util.JsonLog.Events (JLEvent (JLTxReceived), JsonLogConfig (..),
                                          jsonLogConfigFromHandle)
import           Pos.Util.Trace (wlogTrace)
import           Pos.Web.Server (withRoute53HealthCheckApplication)
import           Pos.WorkMode (RealMode, RealModeContext (..))

----------------------------------------------------------------------------
-- High level runners
----------------------------------------------------------------------------

-- | Run activity in something convertible to 'RealMode' and back.
runRealMode
    :: forall ext a.
       ( Default ext
       , HasCompileInfo
       , HasConfigurations
       , MonadTxpLocal (RealMode ext)
       -- MonadTxpLocal is meh,
       -- we can't remove @ext@ from @RealMode@ because
       -- explorer and wallet use RealMode,
       -- though they should use only @RealModeContext@
       )
    => NodeResources ext
    -> (ActionSpec (RealMode ext) a, OutSpecs)
    -> Production a
runRealMode nr@NodeResources {..} (actionSpec, outSpecs) =
    elimRealMode nr $ runServer
        (runProduction . elimRealMode nr)
        ncNodeParams
        (EkgNodeMetrics nrEkgStore)
        outSpecs
        actionSpec
  where
    NodeContext {..} = nrContext

-- | RealMode runner: creates a JSON log configuration and uses the
-- resources provided to eliminate the RealMode, yielding a Production (IO).
elimRealMode
    :: forall t ext .
       ( HasConfigurations
       , HasCompileInfo
       , MonadTxpLocal (RealMode ext)
       )
    => NodeResources ext
    -> RealMode ext t
    -> Production t
elimRealMode NodeResources {..} action = do
    jsonLogConfig <- maybe
        (pure JsonLogDisabled)
        jsonLogConfigFromHandle
        nrJLogHandle
    Mtl.runReaderT action (rmc jsonLogConfig)
  where
    NodeContext {..} = nrContext
    NodeParams {..} = ncNodeParams
    NetworkConfig {..} = ncNetworkConfig
    LoggingParams {..} = bpLoggingParams npBaseParams
    rmc jlConf = RealModeContext
        nrDBs
        nrSscState
        nrTxpState
        nrDlgState
        jlConf
        lpDefaultName
        nrContext

-- | "Batteries-included" server.
-- Bring up a full diffusion layer over a TCP transport and use it to run some
-- action. Also brings up ekg monitoring, route53 health check, statds,
-- according to parameters.
-- Uses magic Data.Reflection configuration for the protocol constants,
-- network connection timeout (nt-tcp), and, and the 'recoveryHeadersMessage'
-- number.
runServer
    :: forall ctx m t .
       ( LogicWorkMode ctx m
       , HasShutdownContext ctx
       , MonadFix m
       , HasProtocolMagic
       , HasProtocolConstants
       , HasBlockConfiguration
       , HasNodeConfiguration
       )
    => (forall y . m y -> IO y)
       -- ^ MonadIO is up in that constraint somewhere. So basically your 'm'
       -- is a reader or IO itself.
    -> NodeParams
    -> EkgNodeMetrics
    -> OutSpecs
    -> ActionSpec m t
    -> m t
runServer runIO NodeParams {..} ekgNodeMetrics _ (ActionSpec act) = do
    lname <- askLoggerName
<<<<<<< HEAD
    exitOnShutdown . logicLayerFull (jsonLog . JLTxReceived) $ \logicLayer ->
        liftIO $ diffusionLayerFull (fdconf lname) npNetworkConfig (Just ekgNodeMetrics) (hoistLogic runIO (logic logicLayer)) $ \diffusionLayer -> do
=======
    exitOnShutdown $ do
        logic <- logicFullM jsonLog
        -- Full diffusion layer is in CPS because it brings up a TCP
        -- transport.
        liftIO $ diffusionLayerFull (fdconf lname)
                                    npNetworkConfig
                                    (Just ekgNodeMetrics)
                                    -- It's 'Logic m' but we need
                                    -- 'Logic IO', so we hoist it.
                                    (hoistLogic runIO logic) $ \diffusionLayer -> do
>>>>>>> 21b882e0
            when npEnableMetrics (registerEkgMetrics ekgStore)
            runDiffusionLayer diffusionLayer $
                maybeWithRoute53 (healthStatus (diffusion diffusionLayer)) $
                maybeWithEkg $
                maybeWithStatsd $
                -- The 'act' is in 'm', and needs a 'Diffusion m'. We can hoist
                -- that, since 'm' is 'MonadIO'.
                runIO (act (hoistDiffusion liftIO (diffusion diffusionLayer)))
  where
    fdconf lname = FullDiffusionConfiguration
        { fdcProtocolMagic = protocolMagic
        , fdcProtocolConstants = protocolConstants
        , fdcRecoveryHeadersMessage = recoveryHeadersMessage
        , fdcLastKnownBlockVersion = lastKnownBlockVersion
        , fdcConvEstablishTimeout = networkConnectionTimeout
        , fdcTrace = wlogTrace (lname <> "diffusion")
        }
    exitOnShutdown action = do
        _ <- race waitForShutdown action
        exitWith (ExitFailure 20) -- special exit code to indicate an update
    ekgStore = enmStore ekgNodeMetrics
    (hcHost, hcPort) = case npRoute53Params of
        Nothing         -> ("127.0.0.1", 3030)
        Just (hst, prt) -> (decodeUtf8 hst, fromIntegral prt)
    maybeWithRoute53 mStatus = case topologyRoute53HealthCheckEnabled (ncTopology npNetworkConfig) of
        True  -> withRoute53HealthCheckApplication mStatus hcHost hcPort
        False -> identity
    maybeWithEkg = case (npEnableMetrics, npEkgParams) of
        (True, Just ekgParams) -> withEkgServer ekgParams ekgStore
        _                      -> identity
    maybeWithStatsd = case (npEnableMetrics, npStatsdParams) of
        (True, Just sdParams) -> withStatsd sdParams ekgStore
        _                     -> identity<|MERGE_RESOLUTION|>--- conflicted
+++ resolved
@@ -140,12 +140,8 @@
     -> m t
 runServer runIO NodeParams {..} ekgNodeMetrics _ (ActionSpec act) = do
     lname <- askLoggerName
-<<<<<<< HEAD
-    exitOnShutdown . logicLayerFull (jsonLog . JLTxReceived) $ \logicLayer ->
-        liftIO $ diffusionLayerFull (fdconf lname) npNetworkConfig (Just ekgNodeMetrics) (hoistLogic runIO (logic logicLayer)) $ \diffusionLayer -> do
-=======
     exitOnShutdown $ do
-        logic <- logicFullM jsonLog
+        logic <- logicFullM (jsonLog . JLTxReceived)
         -- Full diffusion layer is in CPS because it brings up a TCP
         -- transport.
         liftIO $ diffusionLayerFull (fdconf lname)
@@ -154,7 +150,6 @@
                                     -- It's 'Logic m' but we need
                                     -- 'Logic IO', so we hoist it.
                                     (hoistLogic runIO logic) $ \diffusionLayer -> do
->>>>>>> 21b882e0
             when npEnableMetrics (registerEkgMetrics ekgStore)
             runDiffusionLayer diffusionLayer $
                 maybeWithRoute53 (healthStatus (diffusion diffusionLayer)) $
