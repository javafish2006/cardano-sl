{-# LANGUAGE AllowAmbiguousTypes #-}
{-# LANGUAGE CPP                 #-}
{-# LANGUAGE RankNTypes          #-}

-- | Runners in various modes.

module Pos.Launcher.Runner
       ( -- * High level runners
         runRealMode

       --, elimRealMode  -- only used locally

       -- * Exported for custom usage in CLI utils
       --, runServer     -- only used locally
       ) where

import           Universum

import           Control.Concurrent.Async (race)
import qualified Control.Monad.Reader as Mtl
import           Data.Default (Default)
import           System.Exit (ExitCode (..))

import           Pos.Behavior (bcSecurityParams)
import           Pos.Binary ()
import           Pos.Chain.Block (HasBlockConfiguration, recoveryHeadersMessage,
                     streamWindow)
import           Pos.Chain.Txp (TxpConfiguration)
import           Pos.Chain.Update (HasUpdateConfiguration,
                     lastKnownBlockVersion)
import           Pos.Configuration (HasNodeConfiguration,
                     networkConnectionTimeout)
import           Pos.Context.Context (NodeContext (..))
import           Pos.Core (StakeholderId, addressHash)
import           Pos.Core.Configuration (HasProtocolConstants,
                     protocolConstants)
--import           Pos.Core.JsonLog (CanJsonLog (..))
import           Pos.Crypto (ProtocolMagic, toPublic)
import           Pos.DB.Txp (MonadTxpLocal)
import           Pos.Diffusion.Full (FullDiffusionConfiguration (..),
                     diffusionLayerFull)
import           Pos.Infra.Diffusion.Types (Diffusion (..), DiffusionLayer (..),
                     hoistDiffusion)
import           Pos.Infra.Network.Types (NetworkConfig (..),
                     topologyRoute53HealthCheckEnabled)
import           Pos.Infra.Reporting.Ekg (EkgNodeMetrics (..),
                     registerEkgMetrics, withEkgServer)
import           Pos.Infra.Reporting.Statsd (withStatsd)
import           Pos.Infra.Shutdown (ShutdownContext, waitForShutdown)
import           Pos.Launcher.Configuration (HasConfigurations)
import           Pos.Launcher.Param (BaseParams (..), LoggingParams (..),
                     NodeParams (..))
import           Pos.Launcher.Resource (NodeResources (..))
import           Pos.Logic.Full (logicFull)
import           Pos.Logic.Types (Logic, hoistLogic)
import           Pos.Reporting.Production (ProductionReporterParams (..),
                     productionReporter)
import           Pos.Util.CompileInfo (HasCompileInfo, compileInfo)
import           Pos.Util.Trace (natTrace, noTrace)
import           Pos.Util.Trace.Named (TraceNamed, appendName)
import           Pos.Web.Server (withRoute53HealthCheckApplication)
import           Pos.WorkMode (RealMode, RealModeContext (..))


----------------------------------------------------------------------------
-- High level runners
----------------------------------------------------------------------------

-- | Run activity in something convertible to 'RealMode' and back.
runRealMode
    :: forall ext a.
       ( Default ext
       , HasCompileInfo
       , HasConfigurations
       , MonadTxpLocal (RealMode ext)
       -- MonadTxpLocal is meh,
       -- we can't remove @ext@ from @RealMode@ because
       -- explorer and wallet use RealMode,
       -- though they should use only @RealModeContext@
       )
<<<<<<< HEAD
    => TraceNamed IO
    -> ProtocolMagic
    -> NodeResources ext
    -> (Diffusion (RealMode ext) -> RealMode ext a)
    -> IO a
runRealMode logTrace0 pm nr@NodeResources {..} act = runServer
    logTrace
=======
    => ProtocolMagic
    -> TxpConfiguration
    -> NodeResources ext
    -> (Diffusion (RealMode ext) -> RealMode ext a)
    -> IO a
runRealMode pm txpConfig nr@NodeResources {..} act = runServer
>>>>>>> 658af4f0
    pm
    ncNodeParams
    (EkgNodeMetrics nrEkgStore)
    ncShutdownContext
    makeLogicIO
    act'
  where
    NodeContext {..} = nrContext
    NodeParams {..} = ncNodeParams
    securityParams = bcSecurityParams npBehaviorConfig
    ourStakeholderId :: StakeholderId
    ourStakeholderId = addressHash (toPublic npSecretKey)
    logTrace = appendName "realMode" logTrace0
    logTrace' :: TraceNamed (RealMode ext)
    logTrace' = natTrace liftIO logTrace
    logic :: Logic (RealMode ext)
<<<<<<< HEAD
    logic = logicFull logTrace' noTrace pm ourStakeholderId securityParams -- TODO jsonLog
=======
    logic = logicFull pm txpConfig ourStakeholderId securityParams jsonLog
>>>>>>> 658af4f0
    makeLogicIO :: Diffusion IO -> Logic IO
    makeLogicIO diffusion = hoistLogic (elimRealMode logTrace pm nr diffusion) logic
    act' :: Diffusion IO -> IO a
    act' diffusion =
        let diffusion' = hoistDiffusion liftIO (elimRealMode logTrace pm nr diffusion) diffusion
        in elimRealMode logTrace pm nr diffusion (act diffusion')

-- | RealMode runner: creates a JSON log configuration and uses the
-- resources provided to eliminate the RealMode, yielding an IO.
elimRealMode
    :: forall t ext.
       ( HasCompileInfo)
    => TraceNamed IO
    -> ProtocolMagic
    -> NodeResources ext
    -> Diffusion IO
    -> RealMode ext t
    -> IO t
elimRealMode logTrace pm NodeResources {..} diffusion action = do
    Mtl.runReaderT action (rmc nrJsonLogConfig)
  where
    NodeContext {..} = nrContext
    NodeParams {..} = ncNodeParams
    NetworkConfig {..} = ncNetworkConfig
    LoggingParams {..} = bpLoggingParams npBaseParams
    reporterParams = ProductionReporterParams
        { prpServers         = npReportServers
        , prpLoggerConfig    = ncLoggerConfig
        , prpCompileTimeInfo = compileInfo
        , prpTrace           = (appendName "reporter" logTrace)
        , prpProtocolMagic   = pm
        }
    rmc jlConf = RealModeContext
        nrDBs
        nrSscState
        nrTxpState
        nrDlgState
        jlConf
        lpDefaultName
        nrContext
        (productionReporter reporterParams diffusion)

-- | "Batteries-included" server.
-- Bring up a full diffusion layer over a TCP transport and use it to run some
-- action. Also brings up ekg monitoring, route53 health check, statds,
-- according to parameters.
-- Uses magic Data.Reflection configuration for the protocol constants,
-- network connection timeout (nt-tcp), and, and the 'recoveryHeadersMessage'
-- number.
runServer
    :: forall t .
       ( HasProtocolConstants
       , HasBlockConfiguration
       , HasNodeConfiguration
       , HasUpdateConfiguration
       )
    => TraceNamed IO
    -> ProtocolMagic
    -> NodeParams
    -> EkgNodeMetrics
    -> ShutdownContext
    -> (Diffusion IO -> Logic IO)
    -> (Diffusion IO -> IO t)
    -> IO t
runServer logTrace pm NodeParams {..} ekgNodeMetrics shdnContext mkLogic act = exitOnShutdown $
    diffusionLayerFull fdconf
                       npNetworkConfig
                       (Just ekgNodeMetrics)
                       mkLogic $ \diffusionLayer -> do
        when npEnableMetrics (registerEkgMetrics ekgStore)
        runDiffusionLayer diffusionLayer $
            maybeWithRoute53 (healthStatus (diffusion diffusionLayer)) $
            maybeWithEkg $
            maybeWithStatsd $
            -- The 'act' is in 'm', and needs a 'Diffusion m'. We can hoist
            -- that, since 'm' is 'MonadIO'.
            (act (diffusion diffusionLayer))

  where
    fdconf = FullDiffusionConfiguration
        { fdcProtocolMagic = pm
        , fdcProtocolConstants = protocolConstants
        , fdcRecoveryHeadersMessage = recoveryHeadersMessage
        , fdcLastKnownBlockVersion = lastKnownBlockVersion
        , fdcConvEstablishTimeout = networkConnectionTimeout
        , fdcTrace = (appendName "diffusion" logTrace)
        , fdcStreamWindow = streamWindow
        }
    exitOnShutdown action = do
        _ <- race (waitForShutdown shdnContext) action
        exitWith (ExitFailure 20) -- special exit code to indicate an update
    ekgStore = enmStore ekgNodeMetrics
    (hcHost, hcPort) = case npRoute53Params of
        Nothing         -> ("127.0.0.1", 3030)
        Just (hst, prt) -> (decodeUtf8 hst, fromIntegral prt)
    maybeWithRoute53 mStatus = case topologyRoute53HealthCheckEnabled (ncTopology npNetworkConfig) of
        True  -> withRoute53HealthCheckApplication mStatus hcHost hcPort
        False -> identity
    maybeWithEkg = case (npEnableMetrics, npEkgParams) of
        (True, Just ekgParams) -> withEkgServer ekgParams ekgStore
        _                      -> identity
    maybeWithStatsd = case (npEnableMetrics, npStatsdParams) of
        (True, Just sdParams) -> withStatsd sdParams ekgStore
        _                     -> identity<|MERGE_RESOLUTION|>--- conflicted
+++ resolved
@@ -78,22 +78,14 @@
        -- explorer and wallet use RealMode,
        -- though they should use only @RealModeContext@
        )
-<<<<<<< HEAD
     => TraceNamed IO
     -> ProtocolMagic
-    -> NodeResources ext
-    -> (Diffusion (RealMode ext) -> RealMode ext a)
-    -> IO a
-runRealMode logTrace0 pm nr@NodeResources {..} act = runServer
-    logTrace
-=======
-    => ProtocolMagic
     -> TxpConfiguration
     -> NodeResources ext
     -> (Diffusion (RealMode ext) -> RealMode ext a)
     -> IO a
-runRealMode pm txpConfig nr@NodeResources {..} act = runServer
->>>>>>> 658af4f0
+runRealMode logTrace0 pm txpConfig nr@NodeResources {..} act = runServer
+    logTrace
     pm
     ncNodeParams
     (EkgNodeMetrics nrEkgStore)
@@ -110,11 +102,7 @@
     logTrace' :: TraceNamed (RealMode ext)
     logTrace' = natTrace liftIO logTrace
     logic :: Logic (RealMode ext)
-<<<<<<< HEAD
-    logic = logicFull logTrace' noTrace pm ourStakeholderId securityParams -- TODO jsonLog
-=======
-    logic = logicFull pm txpConfig ourStakeholderId securityParams jsonLog
->>>>>>> 658af4f0
+    logic = logicFull logTrace' noTrace pm txpConfig ourStakeholderId securityParams -- TODO jsonLog
     makeLogicIO :: Diffusion IO -> Logic IO
     makeLogicIO diffusion = hoistLogic (elimRealMode logTrace pm nr diffusion) logic
     act' :: Diffusion IO -> IO a
