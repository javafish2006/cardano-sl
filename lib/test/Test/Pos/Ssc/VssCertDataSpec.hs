--- conflicted
+++ resolved
@@ -25,16 +25,9 @@
                      SlotId (..), slotSecurityParam)
 import           Pos.Core.Chrono (NewestFirst (..))
 import           Pos.Core.Slotting (flattenEpochOrSlot, unflattenSlotId)
-<<<<<<< HEAD
-import           Pos.Ssc (SscGlobalState (..), VssCertData (..), delete, empty,
-                     expiryEoS, filter, insert, keys, lookup, member,
-                     rollbackSsc, runPureToss, setLastKnownSlot,
-                     sgsVssCertificates)
-import           Pos.Util.Trace (noTrace)
-=======
 import           Pos.Core.Ssc (VssCertificate (..), getCertId,
                      getVssCertificatesMap, mkVssCertificate)
->>>>>>> 658af4f0
+import           Pos.Util.Trace (noTrace)
 
 import           Test.Pos.Configuration (withDefConfiguration)
 import           Test.Pos.Core.Arbitrary ()
