module Explorer.Api.Types where

import Prelude
import Data.Argonaut.Core (Json)
import Data.Generic (class Generic, gEq, gShow)
import Data.Newtype (class Newtype)
import Network.HTTP.Affjax (AffjaxResponse)
import Pos.Explorer.Socket.Methods (Subscription)
import Pos.Explorer.Web.Error (ExplorerError)

type Endpoint = String

data EndpointError
    = HTTPStatusError (AffjaxResponse Json)
    | JSONDecodingError String
    | ServerError ExplorerError

instance showEndpointError :: Show EndpointError where
    show (HTTPStatusError res) =
        "HTTPStatusError: " <> show res.status <> " msg: " <> show res.response
    show (JSONDecodingError e) =
        "JSONDecodingError: " <> gShow e
    show (ServerError e) =
        "ServerError: " <> gShow e

newtype RequestLimit = RequestLimit Int
newtype RequestOffset = RequestOffset Int

-- Wrapper of 'Subscription' built by 'purescript bridge'
-- needed to derive generice instances of it
newtype SocketSubscription = SocketSubscription Subscription
derive instance gSocketSubscription :: Generic SocketSubscription
derive instance newtypeSocketSubscription :: Newtype SocketSubscription _
instance eqSocketSubscription :: Eq SocketSubscription where
<<<<<<< HEAD
  eq = gEq

-- todo (ks): Why would we want to have previous subscriptions? We can remove this.
-- Immutability!
data SocketSubscriptionAction
    = KeepPrevSubscriptions
    | UnsubscribePrevSubscriptions
=======
  eq = gEq
>>>>>>> fd7831de
<|MERGE_RESOLUTION|>--- conflicted
+++ resolved
@@ -32,14 +32,4 @@
 derive instance gSocketSubscription :: Generic SocketSubscription
 derive instance newtypeSocketSubscription :: Newtype SocketSubscription _
 instance eqSocketSubscription :: Eq SocketSubscription where
-<<<<<<< HEAD
-  eq = gEq
-
--- todo (ks): Why would we want to have previous subscriptions? We can remove this.
--- Immutability!
-data SocketSubscriptionAction
-    = KeepPrevSubscriptions
-    | UnsubscribePrevSubscriptions
-=======
-  eq = gEq
->>>>>>> fd7831de
+  eq = gEq