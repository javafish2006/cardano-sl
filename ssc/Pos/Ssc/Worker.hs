{-# LANGUAGE RankNTypes #-}

module Pos.Ssc.Worker
       ( sscWorkers
       ) where

import           Universum hiding (keys)

import           Control.Concurrent.STM (readTVar)
import           Control.Lens (at, each, partsOf, to, views)
import           Control.Monad.Except (runExceptT)
import qualified Data.HashMap.Strict as HM
import qualified Data.List.NonEmpty as NE
import           Data.Time.Units (Microsecond, Millisecond, convertUnit)
import           Formatting (build, ords, sformat, shown, (%))
import           Mockable (currentTime, delay)
import           Serokell.Util.Exceptions ()
import           Serokell.Util.Text (listJson)
import qualified System.Metrics.Gauge as Metrics
import qualified Test.QuickCheck as QC

import           Pos.Arbitrary.Ssc ()
import           Pos.Binary.Class (AsBinary, asBinary, fromBinary)
import           Pos.Binary.Ssc ()
import           Pos.Core (EpochIndex, SlotId (..), StakeholderId,
                     Timestamp (..), VssCertificate (..),
                     VssCertificatesMap (..), blkSecurityParam, bvdMpcThd,
                     getOurSecretKey, getOurStakeholderId, getSlotIndex,
                     lookupVss, memberVss, mkLocalSlotIndex, mkVssCertificate,
                     slotSecurityParam, vssMaxTTL)
import           Pos.Core.Ssc (InnerSharesMap, Opening, SignedCommitment,
                     getCommitmentsMap, randCommitmentAndOpening)
import           Pos.Crypto (ProtocolMagic, SecretKey, VssKeyPair, VssPublicKey,
                     randomNumber, runSecureRandom)
import           Pos.Crypto.SecretSharing (toVssPublicKey)
import           Pos.DB (gsAdoptedBVData)
import           Pos.Infra.Binary ()
import           Pos.Infra.Diffusion.Types (Diffusion (..))
import           Pos.Infra.Recovery.Info (recoveryCommGuard)
import           Pos.Infra.Reporting.MemState (HasMisbehaviorMetrics (..),
                     MisbehaviorMetrics (..))
import           Pos.Infra.Slotting (defaultOnNewSlotParams, getCurrentSlot,
<<<<<<< HEAD
                                     getSlotStartEmpatically, onNewSlotNoLogging)
=======
                     getSlotStartEmpatically, onNewSlot)
import           Pos.Infra.Util.LogSafe (logDebugS, logErrorS, logInfoS,
                     logWarningS)
>>>>>>> 961874f7
import           Pos.Lrc.Consumer.Ssc (getSscRichmen)
import           Pos.Lrc.Types (RichmenStakes)
import           Pos.Ssc.Base (isCommitmentIdx, isOpeningIdx, isSharesIdx,
                     mkSignedCommitment)
import           Pos.Ssc.Behavior (SscBehavior (..), SscOpeningParams (..),
                     SscSharesParams (..))
import           Pos.Ssc.Configuration (mpcSendInterval)
import           Pos.Ssc.Functions (hasCommitment, hasOpening, hasShares,
                     vssThreshold)
import           Pos.Ssc.Logic (sscGarbageCollectLocalData,
                     sscProcessCertificate, sscProcessCommitment,
                     sscProcessOpening, sscProcessShares)
import           Pos.Ssc.Message (SscTag (..))
import           Pos.Ssc.Mode (SscMode)
import qualified Pos.Ssc.SecretStorage as SS
import           Pos.Ssc.Shares (getOurShares)
import           Pos.Ssc.State (getGlobalCerts, getStableCerts,
                     sscGetGlobalState)
import           Pos.Ssc.Toss (computeParticipants, computeSharesDistrPure)
import           Pos.Ssc.Types (HasSscContext (..), scBehavior,
                     scParticipateSsc, scVssKeyPair, sgsCommitments)
import           Pos.Util.AssertMode (inAssertMode)
--import           Pos.Util.Log.LogSafe (logDebugS, logErrorS, logInfoS, logWarningS)
import           Pos.Util.Trace (Trace)
import           Pos.Util.Trace.Unstructured (LogItem)
import qualified Pos.Util.Trace.Unstructured as TU
import           Pos.Util.Trace.Named (TraceNamed)
import qualified Pos.Util.Trace.Named as TN
import           Pos.Util.Util (getKeys, leftToPanic)

sscWorkers
  :: ( SscMode ctx m
     , HasMisbehaviorMetrics ctx
     )
  => TraceNamed m -> ProtocolMagic -> [Diffusion m -> m ()]
sscWorkers logTrace pm = [ onNewSlotSsc logTrace pm
                        , checkForIgnoredCommitmentsWorker logTrace
                        ]

shouldParticipate :: SscMode ctx m => TraceNamed m -> EpochIndex -> m Bool
shouldParticipate logTrace epoch = do
    richmen <- getSscRichmen "shouldParticipate" epoch
    participationEnabled <- view sscContext >>=
        atomically . readTVar . scParticipateSsc
    ourId <- getOurStakeholderId
    let enoughStake = ourId `HM.member` richmen
    when (participationEnabled && not enoughStake) $
        TN.logDebugS logTrace "Not enough stake to participate in MPC"
    return (participationEnabled && enoughStake)

-- CHECK: @onNewSlotSsc
-- #checkNSendOurCert
onNewSlotSsc
    :: ( SscMode ctx m
       )
    => TraceNamed m
    -> ProtocolMagic
    -> Diffusion m
    -> m ()
onNewSlotSsc logTrace0 pm = \diffusion -> onNewSlotNoLogging defaultOnNewSlotParams $ \slotId ->
    recoveryCommGuard logTrace "onNewSlot worker in SSC" $ do
        sscGarbageCollectLocalData slotId
        whenM (shouldParticipate logTrace $ siEpoch slotId) $ do
            behavior <- view sscContext >>=
                atomically . readTVar . scBehavior
            checkNSendOurCert logTrace pm (sendSscCert diffusion)
            onNewSlotCommitment logTrace pm slotId (sendSscCommitment diffusion)
            onNewSlotOpening logTraceU pm (sbSendOpening behavior) slotId (sendSscOpening diffusion)
            onNewSlotShares logTraceU pm (sbSendShares behavior) slotId (sendSscShares diffusion)
    where
    logTrace = TN.appendName "newslot" logTrace0
    logTraceU = TN.named logTrace

-- CHECK: @checkNSendOurCert
-- Checks whether 'our' VSS certificate has been announced
checkNSendOurCert
    :: forall ctx m.
       ( SscMode ctx m
       )
    => TraceNamed m
    -> ProtocolMagic
    -> (VssCertificate -> m ())
    -> m ()
checkNSendOurCert logTrace pm sendCert = do
    ourId <- getOurStakeholderId
    let sendCertDo resend slot = do
            if resend then
                TN.logErrorS logTrace "Our VSS certificate is in global state, but it has already expired, \
                         \apparently it's a bug, but we are announcing it just in case."
                else TN.logInfoS logTrace
                         "Our VssCertificate hasn't been announced yet or TTL has expired, \
                         \we will announce it now."
            ourVssCertificate <- getOurVssCertificate slot
            sscProcessOurMessage logTraceU (sscProcessCertificate logTraceU pm ourVssCertificate)
            _ <- sendCert ourVssCertificate
            TN.logDebugS logTrace "Announced our VssCertificate."

    slMaybe <- getCurrentSlot
    case slMaybe of
        Nothing -> pass
        Just sl -> do
            globalCerts <- getGlobalCerts sl
            let ourCertMB = lookupVss ourId globalCerts
            case ourCertMB of
                Just ourCert
                    | vcExpiryEpoch ourCert >= siEpoch sl ->
                        TN.logDebugS logTrace
                            "Our VssCertificate has been already announced."
                    | otherwise -> sendCertDo True sl
                Nothing -> sendCertDo False sl
  where
    logTraceU = TN.named logTrace
    getOurVssCertificate :: SlotId -> m VssCertificate
    getOurVssCertificate slot =
        -- TODO: do this optimization
        -- localCerts <- VCD.certs <$> sscRunLocalQuery (view ldCertificates)
        getOurVssCertificateDo slot mempty
    getOurVssCertificateDo :: SlotId -> VssCertificatesMap -> m VssCertificate
    getOurVssCertificateDo slot certs = do
        ourId <- getOurStakeholderId
        case lookupVss ourId certs of
            Just c -> return c
            Nothing -> do
                ourSk <- getOurSecretKey
                ourVssKeyPair <- getOurVssKeyPair
                let vssKey = asBinary $ toVssPublicKey ourVssKeyPair
                    createOurCert =
                        mkVssCertificate pm ourSk vssKey .
                        (+) (vssMaxTTL - 1) . siEpoch
                return $ createOurCert slot

getOurVssKeyPair :: SscMode ctx m => m VssKeyPair
getOurVssKeyPair = views sscContext scVssKeyPair

-- Commitments-related part of new slot processing
onNewSlotCommitment
    :: ( SscMode ctx m
       )
    => TraceNamed m
    -> ProtocolMagic
    -> SlotId
    -> (SignedCommitment -> m ())
    -> m ()
onNewSlotCommitment logTrace pm slotId@SlotId {..} sendCommitment
    | not (isCommitmentIdx siSlot) = pass
    | otherwise = do
        ourId <- getOurStakeholderId
        shouldSendCommitment <- andM
            [ not . hasCommitment ourId <$> sscGetGlobalState
            , memberVss ourId <$> getStableCerts siEpoch]
        if shouldSendCommitment then
            TN.logDebugS logTrace "We should send commitment"
        else
            TN.logDebugS logTrace "We shouldn't send commitment"
        when shouldSendCommitment $ do
            ourCommitment <- SS.getOurCommitment siEpoch
            let stillValidMsg = "We shouldn't generate secret, because we have already generated it"
            case ourCommitment of
                Just comm -> TN.logDebugS logTrace     stillValidMsg >> sendOurCommitment comm
                Nothing   -> onNewSlotCommDo
  where
    onNewSlotCommDo = do
        ourSk <- getOurSecretKey
        TN.logDebugS logTrace $ sformat ("Generating secret for "%ords%" epoch") siEpoch
        generated <- generateAndSetNewSecret logTrace pm ourSk slotId
        case generated of
            Nothing -> TN.logWarningS logTrace "I failed to generate secret for SSC"
            Just comm -> do
              TN.logInfoS logTrace (sformat ("Generated secret for "%ords%" epoch") siEpoch)
              sendOurCommitment comm

    sendOurCommitment comm = do
        sscProcessOurMessage logTraceU (sscProcessCommitment logTraceU pm comm)
        sendOurData logTraceU sendCommitment CommitmentMsg comm siEpoch 0
    logTraceU = TN.named logTrace

-- Openings-related part of new slot processing
onNewSlotOpening
    :: ( SscMode ctx m
       )
    => Trace m LogItem
    -> ProtocolMagic
    -> SscOpeningParams
    -> SlotId
    -> (Opening -> m ())
    -> m ()
onNewSlotOpening logTrace pm params SlotId {..} sendOpening
    | not $ isOpeningIdx siSlot = pass
    | otherwise = do
        ourId <- getOurStakeholderId
        globalData <- sscGetGlobalState
        unless (hasOpening ourId globalData) $
            case globalData ^. sgsCommitments . to getCommitmentsMap . at ourId of
                Nothing -> TU.logDebugS logTrace noCommMsg
                Just _  -> SS.getOurOpening siEpoch >>= \case
                    Nothing   -> TU.logWarningS logTrace noOpenMsg
                    Just open -> sendOpeningDo ourId open
  where
    noCommMsg =
        "We're not sending opening, because there is no commitment \
        \from us in global state"
    noOpenMsg =
        "We don't know our opening, maybe we started recently"
    sendOpeningDo ourId open = do
        mbOpen' <- case params of
            SscOpeningNone   -> pure Nothing
            SscOpeningNormal -> pure (Just open)
            SscOpeningWrong  -> Just <$> liftIO (QC.generate QC.arbitrary)
        whenJust mbOpen' $ \open' -> do
            sscProcessOurMessage logTrace (sscProcessOpening logTrace pm ourId open')
            sendOurData logTrace sendOpening OpeningMsg open' siEpoch 2

-- Shares-related part of new slot processing
onNewSlotShares
    :: ( SscMode ctx m
       )
    => Trace m LogItem
    -> ProtocolMagic
    -> SscSharesParams
    -> SlotId
    -> (InnerSharesMap -> m ())
    -> m ()
onNewSlotShares logTrace pm params SlotId {..} sendShares = do
    ourId <- getOurStakeholderId
    -- Send decrypted shares that others have sent us
    shouldSendShares <- do
        sharesInBlockchain <- hasShares ourId <$> sscGetGlobalState
        return $ isSharesIdx siSlot && not sharesInBlockchain
    when shouldSendShares $ do
        ourVss <- views sscContext scVssKeyPair
        sendSharesDo ourId =<< getOurShares ourVss logTrace
  where
    sendSharesDo ourId shares = do
        let shares' = case params of
                SscSharesNone   -> mempty
                SscSharesNormal -> shares
                SscSharesWrong  ->
                    -- Take the list of items in the map, reverse it, put
                    -- items back. NB: this is different from “map reverse”!
                    -- We don't reverse lists of shares, we reassign those
                    -- lists to different keys.
                    shares & partsOf each %~ reverse
        unless (HM.null shares') $ do
            let lShares = fmap (map asBinary) shares'
            sscProcessOurMessage logTrace (sscProcessShares logTrace pm ourId lShares)
            sendOurData logTrace sendShares SharesMsg lShares siEpoch 4

sscProcessOurMessage
    :: (Buildable err, SscMode ctx m)
    => Trace m LogItem -> m (Either err ()) -> m ()
sscProcessOurMessage logTrace action =
    action >>= logResult
  where
    logResult (Right _) = TU.logDebugS logTrace "We have accepted our message"
    logResult (Left er) =
        TU.logWarningS logTrace $
        sformat ("We have rejected our message, reason: "%build) er

sendOurData
    :: SscMode ctx m
    => Trace m LogItem
    -> (contents -> m ())
    -> SscTag
    -> contents
    -> EpochIndex
    -> Word16
    -> m ()
sendOurData logTrace sendIt msgTag dt epoch slMultiplier = do
    -- Note: it's not necessary to create a new thread here, because
    -- in one invocation of onNewSlot we can't process more than one
    -- type of message.
    waitUntilSend logTrace msgTag epoch slMultiplier
    TU.logInfoS logTrace $ sformat ("Announcing our "%build) msgTag
    _ <- sendIt dt
    TU.logDebugS logTrace $ sformat ("Sent our " %build%" to neighbors") msgTag

-- Generate new commitment and opening and use them for the current
-- epoch. It is also saved in persistent storage.
--
-- Nothing is returned if node is not ready (usually it means that
-- node doesn't have recent enough blocks and needs to be
-- synchronized).
generateAndSetNewSecret
    :: forall ctx m.
       ( SscMode ctx m
       )
    => TraceNamed m
    -> ProtocolMagic
    -> SecretKey
    -> SlotId -- ^ Current slot
    -> m (Maybe SignedCommitment)
generateAndSetNewSecret logTrace pm sk SlotId {..} = do
    richmen <- getSscRichmen "generateAndSetNewSecret" siEpoch
    certs <- getStableCerts siEpoch
    inAssertMode $ do
        let participantIds =
                HM.keys . getVssCertificatesMap $
                computeParticipants (getKeys richmen) certs
        TN.logDebugS logTrace $
            sformat ("generating secret for: " %listJson) $ participantIds
    let participants = nonEmpty $
                       map (second vcVssKey) $
                       HM.toList . getVssCertificatesMap $
                       computeParticipants (getKeys richmen) certs
    maybe (Nothing <$ warnNoPs) (generateAndSetNewSecretDo richmen) participants
  where
    here s = "generateAndSetNewSecret: " <> s
    warnNoPs = TN.logWarningS logTrace (here "can't generate, no participants")
    generateAndSetNewSecretDo :: RichmenStakes
                              -> NonEmpty (StakeholderId, AsBinary VssPublicKey)
                              -> m (Maybe SignedCommitment)
    generateAndSetNewSecretDo richmen ps = do
        let onLeft er =
                Nothing <$
                TN.logWarningS logTrace
                (here $ sformat ("Couldn't compute shares distribution, reason: "%build) er)
        mpcThreshold <- bvdMpcThd <$> gsAdoptedBVData
        distrET <- runExceptT (computeSharesDistrPure richmen mpcThreshold)
        flip (either onLeft) distrET $ \distr -> do
            TN.logDebugS logTrace $ here $ sformat ("Computed shares distribution: "%listJson) (HM.toList distr)
            let threshold = vssThreshold $ sum $ toList distr
            let multiPSmb = nonEmpty $
                            concatMap (\(c, x) -> replicate (fromIntegral c) x) $
                            NE.map (first $ flip (HM.lookupDefault 0) distr) ps
            case multiPSmb of
                Nothing -> Nothing <$
                    TN.logWarningS logTrace (here "Couldn't compute participant's vss")
                Just multiPS -> case mapM fromBinary multiPS of
                    Left err -> Nothing <$
                        TN.logErrorS logTrace (here ("Couldn't deserialize keys: " <> err))
                    Right keys -> do
                        (comm, open) <- liftIO $ runSecureRandom $
                            randCommitmentAndOpening threshold keys
                        let signedComm = mkSignedCommitment pm sk siEpoch comm
                        SS.putOurSecret signedComm open siEpoch
                        pure (Just signedComm)

randomTimeInInterval
    :: SscMode ctx m
    => Microsecond -> m Microsecond
randomTimeInInterval interval =
    -- Type applications here ensure that the same time units are used.
    (fromInteger @Microsecond) <$>
    liftIO (runSecureRandom (randomNumber n))
  where
    n = toInteger @Microsecond interval

waitUntilSend
    :: SscMode ctx m
    => Trace m LogItem -> SscTag -> EpochIndex -> Word16 -> m ()
waitUntilSend logTrace msgTag epoch slMultiplier = do
    let slot =
            leftToPanic "waitUntilSend: " $
            mkLocalSlotIndex $ slMultiplier * fromIntegral slotSecurityParam
    Timestamp beginning <-
        getSlotStartEmpatically $
        SlotId {siEpoch = epoch, siSlot = slot}
    curTime <- currentTime
    let minToSend = curTime
    let maxToSend = beginning + mpcSendInterval
    when (minToSend < maxToSend) $ do
        let delta = maxToSend - minToSend
        timeToWait <- randomTimeInInterval delta
        let ttwMillisecond :: Millisecond
            ttwMillisecond = convertUnit timeToWait
        TU.logDebugS logTrace $
            sformat
                ("Waiting for " %shown % " before sending " %build)
                ttwMillisecond
                msgTag
        delay timeToWait

----------------------------------------------------------------------------
-- Security check
----------------------------------------------------------------------------

checkForIgnoredCommitmentsWorker
    :: forall ctx m.
       ( SscMode ctx m
       , HasMisbehaviorMetrics ctx
       )
    => TraceNamed m
    -> Diffusion m
    -> m ()
checkForIgnoredCommitmentsWorker logTrace = \_ -> do
    counter <- newTVarIO 0
    onNewSlotNoLogging defaultOnNewSlotParams (checkForIgnoredCommitmentsWorkerImpl logTrace counter)

-- This worker checks whether our commitments appear in blocks. This check
-- is done only if we actually should participate in SSC. It's triggered if
-- there are 'mdNoCommitmentsEpochThreshold' consequent epochs during which
-- we had to participate in SSC, but our commitment didn't appear in blocks.
-- If check fails, it's reported as non-critical misbehavior.
--
-- The first argument is a counter which is incremented every time we
-- detect unexpected absence of our commitment and is reset to 0 when
-- our commitment appears in blocks.
checkForIgnoredCommitmentsWorkerImpl
    :: forall ctx m.
       ( SscMode ctx m
       , HasMisbehaviorMetrics ctx
       )
    => TraceNamed m -> TVar Word -> SlotId -> m ()
checkForIgnoredCommitmentsWorkerImpl logTrace counter SlotId {..}
    -- It's enough to do this check once per epoch near the end of the epoch.
    | getSlotIndex siSlot /= 9 * fromIntegral blkSecurityParam = pass
    | otherwise =
        recoveryCommGuard logTrace "checkForIgnoredCommitmentsWorker" $
        whenM (shouldParticipate logTrace siEpoch) $ do
            ourId <- getOurStakeholderId
            globalCommitments <-
                getCommitmentsMap . view sgsCommitments <$> sscGetGlobalState
            case globalCommitments ^. at ourId of
                Nothing -> do
                    -- `modifyTVar'` returns (), hence not used
                    newCounterValue <-
                        atomically $ do
                            !x <- succ <$> readTVar counter
                            x <$ writeTVar counter x
                    whenJustM (view misbehaviorMetrics) $ liftIO .
                        flip Metrics.set (fromIntegral newCounterValue) . _mmIgnoredCommitments
                Just _ -> atomically $ writeTVar counter 0<|MERGE_RESOLUTION|>--- conflicted
+++ resolved
@@ -40,13 +40,7 @@
 import           Pos.Infra.Reporting.MemState (HasMisbehaviorMetrics (..),
                      MisbehaviorMetrics (..))
 import           Pos.Infra.Slotting (defaultOnNewSlotParams, getCurrentSlot,
-<<<<<<< HEAD
-                                     getSlotStartEmpatically, onNewSlotNoLogging)
-=======
-                     getSlotStartEmpatically, onNewSlot)
-import           Pos.Infra.Util.LogSafe (logDebugS, logErrorS, logInfoS,
-                     logWarningS)
->>>>>>> 961874f7
+                     getSlotStartEmpatically, onNewSlotNoLogging)
 import           Pos.Lrc.Consumer.Ssc (getSscRichmen)
 import           Pos.Lrc.Types (RichmenStakes)
 import           Pos.Ssc.Base (isCommitmentIdx, isOpeningIdx, isSharesIdx,
@@ -69,12 +63,11 @@
 import           Pos.Ssc.Types (HasSscContext (..), scBehavior,
                      scParticipateSsc, scVssKeyPair, sgsCommitments)
 import           Pos.Util.AssertMode (inAssertMode)
---import           Pos.Util.Log.LogSafe (logDebugS, logErrorS, logInfoS, logWarningS)
 import           Pos.Util.Trace (Trace)
+import           Pos.Util.Trace.Named (TraceNamed)
+import qualified Pos.Util.Trace.Named as TN
 import           Pos.Util.Trace.Unstructured (LogItem)
 import qualified Pos.Util.Trace.Unstructured as TU
-import           Pos.Util.Trace.Named (TraceNamed)
-import qualified Pos.Util.Trace.Named as TN
 import           Pos.Util.Util (getKeys, leftToPanic)
 
 sscWorkers
