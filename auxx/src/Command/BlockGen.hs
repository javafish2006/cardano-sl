--- conflicted
+++ resolved
@@ -29,21 +29,12 @@
 import           Mode (MonadAuxxMode)
 
 
-<<<<<<< HEAD
-generateBlocks
-    :: MonadAuxxMode m
-    => TraceNamed m
-    -> ProtocolMagic
-    -> GenBlocksParams
-    -> m ()                                                  -- JSON logging Trace
-generateBlocks logTrace pm GenBlocksParams{..} = withStateLock noTrace HighPriority ApplyBlock $ \_ -> do
-=======
 generateBlocks :: MonadAuxxMode m
-               => ProtocolMagic
+               => TraceNamed m
+               -> ProtocolMagic
                -> TxpConfiguration
                -> GenBlocksParams -> m ()
-generateBlocks pm txpConfig GenBlocksParams{..} = withStateLock HighPriority ApplyBlock $ \_ -> do
->>>>>>> 658af4f0
+generateBlocks logTrace pm txpConfig GenBlocksParams{..} = withStateLock noTrace HighPriority ApplyBlock $ \_ -> do
     seed <- liftIO $ maybe randomIO pure bgoSeed
     logInfo logTrace $ "Generating with seed " <> show seed
 
@@ -60,11 +51,7 @@
                 , _bgpSkipNoKey       = True
                 , _bgpTxpGlobalSettings = txpGlobalSettings pm txpConfig
                 }
-<<<<<<< HEAD
-    withCompileInfo $ evalRandT (genBlocks logTrace pm bgenParams (const ())) (mkStdGen seed)
-=======
-    withCompileInfo $ evalRandT (genBlocks pm txpConfig bgenParams (const ())) (mkStdGen seed)
->>>>>>> 658af4f0
+    withCompileInfo $ evalRandT (genBlocks logTrace pm txpConfig bgenParams (const ())) (mkStdGen seed)
     -- We print it twice because there can be a ton of logs and
     -- you don't notice the first message.
     logInfo logTrace $ "Generated with seed " <> show seed