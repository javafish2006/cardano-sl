--- conflicted
+++ resolved
@@ -31,12 +31,8 @@
                      safeCreatePsk, unsafeCheatingHashCoerce, withSafeSigner)
 import           Pos.DB.Class (MonadGState (..))
 import           Pos.Infra.Diffusion.Types (Diffusion (..))
-<<<<<<< HEAD
-import           Pos.Update (BlockVersionModifier (..))
 import           Pos.Util.Trace.Named (TraceNamed, logError, logInfo,
                      logWarning)
-=======
->>>>>>> 658af4f0
 import           Pos.Util.UserSecret (WalletUserSecret (..), readUserSecret,
                      usKeys, usPrimKey, usWallet, userSecret)
 import           Pos.Util.Util (eitherToThrow)
@@ -66,24 +62,15 @@
 import           Repl (PrintAction)
 
 createCommandProcs ::
-<<<<<<< HEAD
        forall m. MonadIO m
     => TraceNamed m
     -> Maybe ProtocolMagic
-=======
-       forall m. (MonadIO m, CanLog m, HasLoggerName m)
-    => Maybe ProtocolMagic
     -> Maybe TxpConfiguration
->>>>>>> 658af4f0
     -> Maybe (Dict (MonadAuxxMode m))
     -> PrintAction m
     -> Maybe (Diffusion m)
     -> [CommandProc m]
-<<<<<<< HEAD
-createCommandProcs logTrace mpm hasAuxxMode printAction mDiffusion = rights . fix $ \commands -> [
-=======
-createCommandProcs mpm mTxpConfig hasAuxxMode printAction mDiffusion = rights . fix $ \commands -> [
->>>>>>> 658af4f0
+createCommandProcs logTrace mpm mTxpConfig hasAuxxMode printAction mDiffusion = rights . fix $ \commands -> [
 
     return CommandProc
     { cpName = "L"
@@ -427,11 +414,7 @@
         bgoSeed <- getArgOpt tyInt "seed"
         return GenBlocksParams{..}
     , cpExec = \params -> do
-<<<<<<< HEAD
-        generateBlocks logTrace pm params
-=======
-        generateBlocks pm txpConfig params
->>>>>>> 658af4f0
+        generateBlocks logTrace pm txpConfig params
         return ValueUnit
     , cpHelp = "generate <n> blocks"
     },
