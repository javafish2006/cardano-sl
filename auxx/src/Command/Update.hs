{-# LANGUAGE NamedFieldPuns #-}

-- | Update system related functionality in Auxx.

module Command.Update
       ( vote
       , propose
       , hashInstaller
       ) where

import           Universum

import qualified Data.ByteString.Lazy as BSL
import           Data.Default (def)
import qualified Data.HashMap.Strict as HM
import           Data.List ((!!))
import           Formatting (sformat, string, (%))

import           Pos.Binary (Raw)
import           Pos.Chain.Update (SystemTag, UpId, UpdateData (..),
                     mkUpdateProposalWSign, mkUpdateVoteSafe)
import           Pos.Client.KeyStorage (getSecretKeysPlain)
import           Pos.Client.Update.Network (submitUpdateProposal, submitVote)
import           Pos.Core.Exception (reportFatalError)
import           Pos.Crypto (Hash, ProtocolMagic, emptyPassphrase, hash,
                     hashHexF, unsafeHash, withSafeSigner, withSafeSigners)
<<<<<<< HEAD
import           Pos.Exception (traceFatalError)
import           Pos.Infra.Diffusion.Types (Diffusion (..))
import           Pos.Network.Update.Download (installerHash)
import           Pos.Update (SystemTag, UpId, UpdateData (..),
                     mkUpdateProposalWSign, mkUpdateVoteSafe)
import           Pos.Util.Trace.Named (TraceNamed, logDebug, logError, logInfo)
=======
import           Pos.Infra.Diffusion.Types (Diffusion (..))
import           Pos.Network.Update.Download (installerHash)
>>>>>>> 658af4f0

import           Lang.Value (ProposeUpdateParams (..), ProposeUpdateSystem (..))
import           Mode (MonadAuxxMode)
import           Repl (PrintAction)

----------------------------------------------------------------------------
-- Vote
----------------------------------------------------------------------------

vote
    :: MonadAuxxMode m
    => TraceNamed m
    -> ProtocolMagic
    -> Diffusion m
    -> Int
    -> Bool
    -> UpId
    -> m ()
vote logTrace pm diffusion idx decision upid = do
    logDebug logTrace $ "Submitting a vote :" <> show (idx, decision, upid)
    skey <- (!! idx) <$> getSecretKeysPlain
    mbVoteUpd <- withSafeSigner skey (pure emptyPassphrase) $ mapM $ \signer ->
        pure $ mkUpdateVoteSafe pm signer upid decision
    case mbVoteUpd of
        Nothing -> logError logTrace "Invalid passphrase"
        Just voteUpd -> do
            submitVote diffusion voteUpd
            logInfo logTrace "Submitted vote"

----------------------------------------------------------------------------
-- Propose, hash installer
----------------------------------------------------------------------------

propose
    :: MonadAuxxMode m
    => TraceNamed m
    -> ProtocolMagic
    -> Diffusion m
    -> ProposeUpdateParams
    -> m UpId
propose logTrace pm diffusion ProposeUpdateParams{..} = do
    logDebug logTrace "Proposing update..."
    skey <- (!! puSecretKeyIdx) <$> getSecretKeysPlain
    updateData <- mapM (updateDataElement logTrace) puUpdates
    let udata = HM.fromList updateData
    skeys <- if not puVoteAll then pure [skey]
             else getSecretKeysPlain
    withSafeSigners skeys (pure emptyPassphrase) $ \ss -> do
        unless (length skeys == length ss) $
            traceFatalError logTrace $ "Number of safe signers: " <> show (length ss) <>
                               ", expected " <> show (length skeys)
        let publisherSS = ss !! if not puVoteAll then 0 else puSecretKeyIdx
        let updateProposal =
                mkUpdateProposalWSign
                   pm
                    puBlockVersion
                    puBlockVersionModifier
                    puSoftwareVersion
                    udata
                    def
                    publisherSS
        let upid = hash updateProposal
        submitUpdateProposal logTrace pm diffusion ss updateProposal
        if not puVoteAll then
            putText (sformat ("Update proposal submitted, upId: "%hashHexF) upid)
        else
            putText (sformat ("Update proposal submitted along with votes, upId: "%hashHexF) upid)
        return upid

updateDataElement
    :: MonadAuxxMode m
    => TraceNamed m
    -> ProposeUpdateSystem
    -> m (SystemTag, UpdateData)
updateDataElement logTrace ProposeUpdateSystem{..} = do
    diffHash <- hashFile logTrace pusBinDiffPath
    pkgHash <- hashFile logTrace pusInstallerPath
    pure (pusSystemTag, UpdateData diffHash pkgHash dummyHash dummyHash)

dummyHash :: Hash Raw
dummyHash = unsafeHash (0 :: Integer)

hashFile :: MonadIO m => TraceNamed m -> Maybe FilePath -> m (Hash Raw)
hashFile _ Nothing  = pure dummyHash
hashFile logTrace (Just filename) = do
    fileData <- liftIO $ BSL.readFile filename
    let h = installerHash fileData
    logInfo logTrace $ sformat ("Read file "%string%" succesfuly, its hash: "%hashHexF) filename h
    pure h

hashInstaller :: MonadIO m => PrintAction m -> FilePath -> m ()
hashInstaller printAction path = do
    h <- installerHash <$> liftIO (BSL.readFile path)
    printAction $ sformat ("Hash of installer '"%string%"' is "%hashHexF) path h<|MERGE_RESOLUTION|>--- conflicted
+++ resolved
@@ -21,20 +21,12 @@
                      mkUpdateProposalWSign, mkUpdateVoteSafe)
 import           Pos.Client.KeyStorage (getSecretKeysPlain)
 import           Pos.Client.Update.Network (submitUpdateProposal, submitVote)
-import           Pos.Core.Exception (reportFatalError)
+import           Pos.Core.Exception (traceFatalError)
 import           Pos.Crypto (Hash, ProtocolMagic, emptyPassphrase, hash,
                      hashHexF, unsafeHash, withSafeSigner, withSafeSigners)
-<<<<<<< HEAD
-import           Pos.Exception (traceFatalError)
 import           Pos.Infra.Diffusion.Types (Diffusion (..))
 import           Pos.Network.Update.Download (installerHash)
-import           Pos.Update (SystemTag, UpId, UpdateData (..),
-                     mkUpdateProposalWSign, mkUpdateVoteSafe)
 import           Pos.Util.Trace.Named (TraceNamed, logDebug, logError, logInfo)
-=======
-import           Pos.Infra.Diffusion.Types (Diffusion (..))
-import           Pos.Network.Update.Download (installerHash)
->>>>>>> 658af4f0
 
 import           Lang.Value (ProposeUpdateParams (..), ProposeUpdateSystem (..))
 import           Mode (MonadAuxxMode)
