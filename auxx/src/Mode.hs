{-# LANGUAGE TypeFamilies #-}

-- | Execution mode used in Auxx.

module Mode
       (
       -- * Mode, context, etc.
         AuxxContext (..)
       , AuxxMode
       , MonadAuxxMode

       -- * Helpers
       , isTempDbUsed
       , realModeToAuxx
       , makePubKeyAddressAuxx
       , deriveHDAddressAuxx

       -- * Specialisations of utils
       , getOwnUtxos
       , getBalance
       ) where

import           Universum

import           Control.Lens (lens, makeLensesWith)
import           Control.Monad.Reader (withReaderT)
import           Control.Monad.Trans.Resource (transResourceT)
import           Data.Conduit (transPipe)
<<<<<<< HEAD
import           Mockable (Production)
import           Pos.Util.Log (HasLoggerName (..))
=======
import           System.Wlog (HasLoggerName (..))
>>>>>>> 66fe2e10

import           Pos.Block.BListener (MonadBListener (..))
import           Pos.Block.Slog (HasSlogContext (..), HasSlogGState (..))
import           Pos.Client.KeyStorage (MonadKeys (..), MonadKeysRead (..),
                     getSecretDefault, modifySecretDefault)
import           Pos.Client.Txp.Addresses (MonadAddresses (..))
import           Pos.Client.Txp.Balances (MonadBalances (..),
                     getBalanceFromUtxo, getOwnUtxosGenesis)
import           Pos.Client.Txp.History (MonadTxHistory (..),
                     getBlockHistoryDefault, getLocalHistoryDefault,
                     saveTxDefault)
import           Pos.Context (HasNodeContext (..))
import           Pos.Core (Address, HasConfiguration, HasPrimaryKey (..),
                     IsBootstrapEraAddr (..), deriveFirstHDAddress,
                     largestPubKeyAddressBoot, largestPubKeyAddressSingleKey,
                     makePubKeyAddress, siEpoch)
import           Pos.Core.JsonLog (CanJsonLog (..))
import           Pos.Core.Mockable (Production)
import           Pos.Core.Reporting (HasMisbehaviorMetrics (..),
                     MonadReporting (..))
import           Pos.Core.Slotting (HasSlottingVar (..), MonadSlotsData)
import           Pos.Crypto (EncryptedSecretKey, PublicKey, emptyPassphrase)
import           Pos.DB (DBSum (..), MonadGState (..), NodeDBs,
                     gsIsBootstrapEra)
import           Pos.DB.Class (MonadDB (..), MonadDBRead (..))
import           Pos.Generator.Block (BlockGenMode)
import           Pos.GState (HasGStateContext (..), getGStateImplicit)
import           Pos.Infra.Network.Types (HasNodeType (..), NodeType (..))
import           Pos.Infra.Shutdown (HasShutdownContext (..))
import           Pos.Infra.Slotting.Class (MonadSlots (..))
import           Pos.Infra.Util.JsonLog.Events (HasJsonLogConfig (..))
import           Pos.Launcher (HasConfigurations)
import           Pos.Ssc.Types (HasSscContext (..))
import           Pos.Txp (HasTxpConfiguration, MempoolExt, MonadTxpLocal (..),
                     txNormalize, txProcessTransaction,
                     txProcessTransactionNoLock)
import           Pos.Txp.DB.Utxo (getFilteredUtxo)
import           Pos.Util (HasLens (..), postfixLFields)
import           Pos.Util.CompileInfo (HasCompileInfo, withCompileInfo)
--import           Pos.Util.LoggerName (HasLoggerName' (..))
import           Pos.Util.UserSecret (HasUserSecret (..))
import           Pos.WorkMode (EmptyMempoolExt, RealMode, RealModeContext (..))

type AuxxMode = ReaderT AuxxContext Production

class (m ~ AuxxMode, HasConfigurations, HasCompileInfo) => MonadAuxxMode m
instance (HasConfigurations, HasCompileInfo) => MonadAuxxMode AuxxMode

data AuxxContext = AuxxContext
    { acRealModeContext :: !(RealModeContext EmptyMempoolExt)
    , acTempDbUsed      :: !Bool
    }

makeLensesWith postfixLFields ''AuxxContext

----------------------------------------------------------------------------
-- Helpers
----------------------------------------------------------------------------

isTempDbUsed :: AuxxMode Bool
isTempDbUsed = view acTempDbUsed_L

-- | Turn 'RealMode' action into 'AuxxMode' action.
realModeToAuxx :: RealMode EmptyMempoolExt a -> AuxxMode a
realModeToAuxx = withReaderT acRealModeContext

----------------------------------------------------------------------------
-- Boilerplate instances
----------------------------------------------------------------------------

-- hacky instance needed to make blockgen work
instance HasLens DBSum AuxxContext DBSum where
    lensOf =
        let getter ctx = RealDB (ctx ^. (lensOf @NodeDBs))
            setter ctx (RealDB db') = ctx & (lensOf @NodeDBs) .~ db'
            setter _ (PureDB _)     = error "Auxx: tried to set pure db insteaf of nodedb"
        in lens getter setter

instance HasGStateContext AuxxContext where
    gStateContext = getGStateImplicit

instance HasSscContext AuxxContext where
    sscContext = acRealModeContext_L . sscContext

instance HasPrimaryKey AuxxContext where
    primaryKey = acRealModeContext_L . primaryKey

-- | Ignore reports.
-- FIXME it's a bad sign that we even need this instance.
-- The pieces of the software which the block generator uses should never
-- even try to report.
instance MonadReporting AuxxMode where
    report _ = pure ()

-- | Ignore reports.
-- FIXME it's a bad sign that we even need this instance.
instance HasMisbehaviorMetrics AuxxContext where
    misbehaviorMetrics = lens (const Nothing) const

instance HasUserSecret AuxxContext where
    userSecret = acRealModeContext_L . userSecret

instance HasShutdownContext AuxxContext where
    shutdownContext = acRealModeContext_L . shutdownContext

instance HasNodeContext AuxxContext where
    nodeContext = acRealModeContext_L . nodeContext

instance HasSlottingVar AuxxContext where
    slottingTimestamp = acRealModeContext_L . slottingTimestamp
    slottingVar = acRealModeContext_L . slottingVar

instance HasNodeType AuxxContext where
    getNodeType _ = NodeEdge

instance {-# OVERLAPPABLE #-}
    HasLens tag (RealModeContext EmptyMempoolExt) r =>
    HasLens tag AuxxContext r
  where
    lensOf = acRealModeContext_L . lensOf @tag

{-
instance HasLoggerName' AuxxContext where
    loggerName = acRealModeContext_L . loggerName
-}
instance HasSlogContext AuxxContext where
    slogContext = acRealModeContext_L . slogContext

instance HasSlogGState AuxxContext where
    slogGState = acRealModeContext_L . slogGState

instance HasJsonLogConfig AuxxContext where
    jsonLogConfig = acRealModeContext_L . jsonLogConfig

instance (HasConfiguration, MonadSlotsData ctx AuxxMode)
      => MonadSlots ctx AuxxMode
  where
    getCurrentSlot = realModeToAuxx getCurrentSlot
    getCurrentSlotBlocking = realModeToAuxx getCurrentSlotBlocking
    getCurrentSlotInaccurate = realModeToAuxx getCurrentSlotInaccurate
    currentTimeSlotting = realModeToAuxx currentTimeSlotting

instance {-# OVERLAPPING #-} HasLoggerName AuxxMode where
    askLoggerName = realModeToAuxx askLoggerName
    modifyLoggerName f action = do
        auxxCtx <- ask
        let auxxToRealMode :: AuxxMode a -> RealMode EmptyMempoolExt a
            auxxToRealMode = withReaderT (\realCtx -> set acRealModeContext_L realCtx auxxCtx)
        realModeToAuxx $ modifyLoggerName f $ auxxToRealMode action

instance {-# OVERLAPPING #-} CanJsonLog AuxxMode where
    jsonLog = realModeToAuxx ... jsonLog

instance HasConfiguration => MonadDBRead AuxxMode where
    dbGet = realModeToAuxx ... dbGet
    dbIterSource tag p =
        transPipe (transResourceT realModeToAuxx) (dbIterSource tag p)
    dbGetSerBlock = realModeToAuxx ... dbGetSerBlock
    dbGetSerUndo = realModeToAuxx ... dbGetSerUndo

instance HasConfiguration => MonadDB AuxxMode where
    dbPut = realModeToAuxx ... dbPut
    dbWriteBatch = realModeToAuxx ... dbWriteBatch
    dbDelete = realModeToAuxx ... dbDelete
    dbPutSerBlunds = realModeToAuxx ... dbPutSerBlunds

instance HasConfiguration => MonadGState AuxxMode where
    gsAdoptedBVData = realModeToAuxx ... gsAdoptedBVData

instance MonadBListener AuxxMode where
    onApplyBlocks = realModeToAuxx ... onApplyBlocks
    onRollbackBlocks = realModeToAuxx ... onRollbackBlocks

instance HasConfiguration => MonadBalances AuxxMode where
    getOwnUtxos addrs = ifM isTempDbUsed (getOwnUtxosGenesis addrs) (getFilteredUtxo addrs)
    getBalance = getBalanceFromUtxo

instance ( HasConfiguration
         , HasTxpConfiguration
         ) =>
         MonadTxHistory AuxxMode where
    getBlockHistory = getBlockHistoryDefault
    getLocalHistory = getLocalHistoryDefault
    saveTx = saveTxDefault

instance (HasConfigurations, HasCompileInfo) =>
         MonadAddresses AuxxMode where
    type AddrData AuxxMode = PublicKey
    getNewAddress = makePubKeyAddressAuxx
    getFakeChangeAddress = do
        epochIndex <- siEpoch <$> getCurrentSlotInaccurate
        gsIsBootstrapEra epochIndex <&> \case
            False -> largestPubKeyAddressBoot
            True -> largestPubKeyAddressSingleKey

instance MonadKeysRead AuxxMode where
    getSecret = getSecretDefault

instance MonadKeys AuxxMode where
    modifySecret = modifySecretDefault

type instance MempoolExt AuxxMode = EmptyMempoolExt

instance ( HasConfiguration
         , HasTxpConfiguration
         ) =>
         MonadTxpLocal AuxxMode where
    txpNormalize = withReaderT acRealModeContext . txNormalize
    txpProcessTx pm = withReaderT acRealModeContext . txProcessTransaction pm

instance (HasConfigurations) =>
         MonadTxpLocal (BlockGenMode EmptyMempoolExt AuxxMode) where
    txpNormalize = withCompileInfo $ txNormalize
    txpProcessTx = withCompileInfo $ txProcessTransactionNoLock

-- | In order to create an 'Address' from a 'PublicKey' we need to
-- choose suitable stake distribution. We want to pick it based on
-- whether we are currently in bootstrap era.
makePubKeyAddressAuxx ::
       MonadAuxxMode m
    => PublicKey
    -> m Address
makePubKeyAddressAuxx pk = do
    epochIndex <- siEpoch <$> getCurrentSlotInaccurate
    ibea <- IsBootstrapEraAddr <$> gsIsBootstrapEra epochIndex
    pure $ makePubKeyAddress ibea pk

-- | Similar to @makePubKeyAddressAuxx@ but create HD address.
deriveHDAddressAuxx ::
       MonadAuxxMode m
    => EncryptedSecretKey
    -> m Address
deriveHDAddressAuxx hdwSk = do
    epochIndex <- siEpoch <$> getCurrentSlotInaccurate
    ibea <- IsBootstrapEraAddr <$> gsIsBootstrapEra epochIndex
    pure $ fst $ fromMaybe (error "makePubKeyHDAddressAuxx: pass mismatch") $
        deriveFirstHDAddress ibea emptyPassphrase hdwSk<|MERGE_RESOLUTION|>--- conflicted
+++ resolved
@@ -26,12 +26,6 @@
 import           Control.Monad.Reader (withReaderT)
 import           Control.Monad.Trans.Resource (transResourceT)
 import           Data.Conduit (transPipe)
-<<<<<<< HEAD
-import           Mockable (Production)
-import           Pos.Util.Log (HasLoggerName (..))
-=======
-import           System.Wlog (HasLoggerName (..))
->>>>>>> 66fe2e10
 
 import           Pos.Block.BListener (MonadBListener (..))
 import           Pos.Block.Slog (HasSlogContext (..), HasSlogGState (..))
