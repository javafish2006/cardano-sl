{-# OPTIONS_GHC -fno-warn-unused-top-binds #-}

{-# LANGUAGE RankNTypes #-}
-- | Types for using in purescript-bridge

module Pos.Explorer.Web.ClientTypes
       ( CHash (..)
       , CAddress (..)
       , CTxId (..)
       , CBlockEntry (..)
       , CTxEntry (..)
       , CBlockSummary (..)
       , CAddressType (..)
       , CAddressSummary (..)
       , CTxBrief (..)
       , CNetworkAddress (..)
       , CTxSummary (..)
       , CGenesisSummary (..)
       , CGenesisAddressInfo (..)
       , TxInternal (..)
       , CCoin
       , EpochIndex (..)
       , LocalSlotIndex (..)
       , StakeholderId
       , Byte
       , mkCCoin
       , toCHash
       , fromCHash
       , toCAddress
       , fromCAddress
       , toCTxId
       , fromCTxId
       , toBlockEntry
       , toTxEntry
       , toBlockSummary
       , toTxBrief
       , toPosixTime
       , convertTxOutputs
       , tiToTxEntry
       ) where

import           Universum

<<<<<<< HEAD
import           Control.Arrow              ((&&&))
import           Control.Lens               (ix, _Left)
import qualified Data.ByteArray             as BA
import qualified Data.ByteString.Base16     as B16
import qualified Data.List.NonEmpty         as NE
import           Data.Time.Clock.POSIX      (POSIXTime)
import           Formatting                 (sformat)
import           Prelude                    ()
import           Serokell.Data.Memory.Units (Byte)
import           Serokell.Util.Base16       as SB16
import           Servant.API                (FromHttpApiData (..))

import qualified Pos.Binary                 as Bi
import           Pos.Block.Core             (MainBlock, mainBlockSlot, mainBlockTxPayload,
                                             mcdSlot)
import           Pos.Block.Types            (Undo (..))
import           Pos.Crypto                 (Hash, hash)
import           Pos.DB.Block               (MonadBlockDB)
import           Pos.DB.Class               (MonadDBRead)
import           Pos.DB.Rocks               (MonadRealDB)
import           Pos.Explorer               (TxExtra (..))
import qualified Pos.GState                 as GS
import           Pos.Lrc                    (getLeaders)
import           Pos.Merkle                 (getMerkleRoot, mtRoot)
import           Pos.Slotting               (MonadSlots (..), getSlotStart)
import           Pos.Ssc.GodTossing         (SscGodTossing)
import           Pos.Txp                    (Tx (..), TxId, TxOut (..), TxOutAux (..),
                                             TxUndo, txpTxs, _txOutputs)
import           Pos.Types                  (Address, AddressHash, Coin, EpochIndex,
                                             LocalSlotIndex, SlotId (..), StakeholderId,
                                             Timestamp, addressF, coinToInteger,
                                             decodeTextAddress, gbHeader, gbhConsensus,
                                             getEpochIndex, getSlotIndex, headerHash,
                                             mkCoin, prevBlockL, sumCoins, unsafeAddCoin,
                                             unsafeGetCoin, unsafeIntegerToCoin,
                                             unsafeSubCoin)
=======
import           Control.Arrow          ((&&&))
import           Control.Lens           (ix, _Left)
import qualified Data.ByteArray         as BA
import qualified Data.ByteString.Base16 as B16
import qualified Data.List.NonEmpty     as NE
import           Data.Time.Clock.POSIX  (POSIXTime)
import           Formatting             (sformat)
import           Prelude                ()
import           Serokell.Util.Base16   as SB16
import           Servant.API            (FromHttpApiData (..))

import qualified Pos.Binary             as Bi
import           Pos.Block.Core         (MainBlock, mainBlockSlot, mainBlockTxPayload,
                                         mcdSlot)
import           Pos.Block.Types        (Undo (..))
import           Pos.Core               (HasCoreConstants)
import           Pos.Crypto             (Hash, hash)
import           Pos.DB.Block           (MonadBlockDB)
import           Pos.DB.Class           (MonadDBRead)
import           Pos.DB.Rocks           (MonadRealDB)
import           Pos.Explorer           (TxExtra (..))
import qualified Pos.GState             as GS
import           Pos.Lrc                (getLeaders)
import           Pos.Merkle             (getMerkleRoot, mtRoot)
import           Pos.Slotting           (MonadSlots (..), getSlotStart)
import           Pos.Ssc.GodTossing     (SscGodTossing)
import           Pos.Txp                (Tx (..), TxId, TxOut (..), TxOutAux (..), TxUndo,
                                         txpTxs, _txOutputs)
import           Pos.Types              (Address, AddressHash, Coin, EpochIndex,
                                         LocalSlotIndex, SlotId (..), StakeholderId,
                                         Timestamp, addressF, coinToInteger,
                                         decodeTextAddress, gbHeader, gbhConsensus,
                                         getEpochIndex, getSlotIndex, headerHash, mkCoin,
                                         prevBlockL, sumCoins, unsafeAddCoin,
                                         unsafeGetCoin, unsafeIntegerToCoin,
                                         unsafeSubCoin)
>>>>>>> bbcca07a

-------------------------------------------------------------------------------------
-- Hash types
-------------------------------------------------------------------------------------

-- | Client hash
newtype CHash = CHash Text
    deriving (Show, Eq, Generic, Buildable, Hashable)

-- | Client address. The address may be from either Cardano or RSCoin.
newtype CAddress = CAddress Text
    deriving (Show, Eq, Generic, Buildable, Hashable)

-- | Client transaction id
newtype CTxId = CTxId CHash
    deriving (Show, Eq, Generic, Buildable, Hashable)

-- | Transformation of core hash-types to client representations and vice versa
encodeHashHex :: Hash a -> Text
encodeHashHex = decodeUtf8 . B16.encode . BA.convert

-- | We need this for stakeholders
encodeAHashHex :: AddressHash a -> Text
encodeAHashHex = decodeUtf8 . B16.encode . BA.convert

decodeHashHex :: forall a. Bi.Bi (Hash a) => Text -> Either Text (Hash a)
decodeHashHex hashText = do
    hashBinary <- SB16.decode hashText
    over _Left toText $ Bi.decodeFull $ hashBinary

toCHash :: Hash a -> CHash
toCHash = CHash . encodeHashHex

fromCHash :: forall a. Bi.Bi (Hash a) => CHash -> Either Text (Hash a)
fromCHash (CHash h) = decodeHashHex h

toCAddress :: Address -> CAddress
toCAddress = CAddress . sformat addressF

fromCAddress :: CAddress -> Either Text Address
fromCAddress (CAddress addr) = decodeTextAddress addr

toCTxId :: TxId -> CTxId
toCTxId = CTxId . toCHash

fromCTxId :: CTxId -> Either Text TxId
fromCTxId (CTxId (CHash txId)) = decodeHashHex txId

-------------------------------------------------------------------------------------
-- Composite types
-------------------------------------------------------------------------------------


newtype CCoin = CCoin
    { getCoin :: Text
    } deriving (Show, Generic)

mkCCoin :: Coin -> CCoin
mkCCoin = CCoin . show . unsafeGetCoin

-- | List of block entries is returned from "get latest N blocks" endpoint
data CBlockEntry = CBlockEntry
    { cbeEpoch      :: !Word64
    , cbeSlot       :: !Word16
    , cbeBlkHash    :: !CHash
    , cbeTimeIssued :: !(Maybe POSIXTime)
    , cbeTxNum      :: !Word
    , cbeTotalSent  :: !CCoin
    , cbeSize       :: !Word64
    , cbeBlockLead  :: !(Maybe Text) -- todo (ks): Maybe CAddress?
    , cbeFees       :: !CCoin
    } deriving (Show, Generic)

toPosixTime :: Timestamp -> POSIXTime
toPosixTime = (/ 1e6) . fromIntegral

toBlockEntry
    :: forall ctx m .
    ( MonadBlockDB SscGodTossing m
    , MonadDBRead m
    , MonadRealDB ctx m
    , MonadSlots ctx m
    , MonadThrow m
    , HasCoreConstants
    )
    => (MainBlock SscGodTossing, Undo)
    -> m CBlockEntry
toBlockEntry (blk, Undo{..}) = do

    blkSlotStart      <- getSlotStart (blk ^. gbHeader . gbhConsensus . mcdSlot)

    -- Get the header slot, from which we can fetch epoch and slot index.
    let blkHeaderSlot = blk ^. mainBlockSlot
        epochIndex    = siEpoch blkHeaderSlot
        slotIndex     = siSlot  blkHeaderSlot

    -- Find the epoch and slot leader
    epochSlotLeader   <- getLeaderFromEpochSlot epochIndex slotIndex

    -- Fill required fields for @CBlockEntry@
    let cbeEpoch      = getEpochIndex epochIndex
        cbeSlot       = getSlotIndex  slotIndex
        cbeBlkHash    = toCHash $ headerHash blk
        cbeTimeIssued = toPosixTime <$> blkSlotStart
        txs           = toList $ blk ^. mainBlockTxPayload . txpTxs
        cbeTxNum      = fromIntegral $ length txs
        addOutCoins c = unsafeAddCoin c . totalTxOutMoney
        addInCoins c  = unsafeAddCoin c . totalTxInMoney
        totalSentCoin = foldl' addOutCoins (mkCoin 0) txs
        cbeTotalSent  = mkCCoin $ totalSentCoin
        cbeSize       = fromIntegral $ Bi.biSize blk
        cbeFees       = mkCCoin $ foldl' addInCoins (mkCoin 0) undoTx `unsafeSubCoin` totalSentCoin

        -- A simple reconstruction of the AbstractHash, could be better?
        cbeBlockLead  = encodeAHashHex <$> epochSlotLeader


    return CBlockEntry {..}

-- | Get leader from epoch and slot in order to display them on the frontend.
-- Returning @Maybe@ is the simplest implementation for now, since it's hard
-- to forsee what is and what will the state of leaders be at any given moment.
getLeaderFromEpochSlot
    :: (MonadBlockDB SscGodTossing m, MonadDBRead m, MonadRealDB ctx m)
    => EpochIndex
    -> LocalSlotIndex
    -> m (Maybe StakeholderId)
getLeaderFromEpochSlot epochIndex slotIndex = do
    -- Get leaders from the database
    leadersMaybe <- getLeaders epochIndex
    -- If we have leaders for the given epoch, find the leader that is leading
    -- the slot we are interested in. If we find it, return it, otherwise
    -- return @Nothing@.
    pure $ leadersMaybe >>= \leaders -> leaders ^? ix intSlotIndex
  where
    intSlotIndex = fromIntegral $ getSlotIndex slotIndex

-- | List of tx entries is returned from "get latest N transactions" endpoint
data CTxEntry = CTxEntry
    { cteId         :: !CTxId
    , cteTimeIssued :: !POSIXTime
    , cteAmount     :: !CCoin
    } deriving (Show, Generic)

totalTxOutMoney :: Tx -> Coin
totalTxOutMoney =
    unsafeIntegerToCoin . sumCoins . map txOutValue . _txOutputs

totalTxInMoney :: TxUndo -> Coin
totalTxInMoney =
    unsafeIntegerToCoin . sumCoins . NE.map (txOutValue . toaOut)

toTxEntry :: Timestamp -> Tx -> CTxEntry
toTxEntry ts tx = CTxEntry {..}
  where cteId = toCTxId $ hash tx
        cteTimeIssued = toPosixTime ts
        cteAmount = mkCCoin $ totalTxOutMoney tx

-- | Data displayed on block summary page
data CBlockSummary = CBlockSummary
    { cbsEntry      :: !CBlockEntry
    , cbsPrevHash   :: !CHash
    , cbsNextHash   :: !(Maybe CHash)
    , cbsMerkleRoot :: !CHash
    } deriving (Show, Generic)

toBlockSummary
    :: forall ctx m.
    ( MonadBlockDB SscGodTossing m
    , MonadDBRead m
    , MonadRealDB ctx m
    , MonadSlots ctx m
    , MonadThrow m
    , HasCoreConstants
    )
    => (MainBlock SscGodTossing, Undo)
    -> m CBlockSummary
toBlockSummary blund@(blk, _) = do
    cbsEntry <- toBlockEntry blund
    cbsNextHash <- fmap toCHash <$> GS.resolveForwardLink blk

    let blockTxs      = blk ^. mainBlockTxPayload . txpTxs

    let cbsPrevHash   = toCHash $ blk ^. prevBlockL
    let cbsMerkleRoot = toCHash . getMerkleRoot . mtRoot $ blockTxs

    return CBlockSummary {..}

data CAddressType =
      CPubKeyAddress
    | CScriptAddress
    | CRedeemAddress
    | CUnknownAddress
    deriving (Show, Generic)

data CAddressSummary = CAddressSummary
    { caAddress :: !CAddress
    , caType    :: !CAddressType
    , caTxNum   :: !Word
    , caBalance :: !CCoin
    , caTxList  :: ![CTxBrief]
    } deriving (Show, Generic)

data CTxBrief = CTxBrief
    { ctbId         :: !CTxId
    , ctbTimeIssued :: !POSIXTime
    , ctbInputs     :: ![(CAddress, CCoin)]
    , ctbOutputs    :: ![(CAddress, CCoin)]
    , ctbInputSum   :: !CCoin
    , ctbOutputSum  :: !CCoin
    } deriving (Show, Generic)

newtype CNetworkAddress = CNetworkAddress Text
    deriving (Show, Generic)

data CTxSummary = CTxSummary
    { ctsId              :: !CTxId
    , ctsTxTimeIssued    :: !(Maybe POSIXTime)
    , ctsBlockTimeIssued :: !(Maybe POSIXTime)
    , ctsBlockHeight     :: !(Maybe Word)
    , ctsBlockEpoch      :: !(Maybe Word64)
    , ctsBlockSlot       :: !(Maybe Word16)
    , ctsBlockHash       :: !(Maybe CHash)
    , ctsRelayedBy       :: !(Maybe CNetworkAddress)
    , ctsTotalInput      :: !CCoin
    , ctsTotalOutput     :: !CCoin
    , ctsFees            :: !CCoin
    , ctsInputs          :: ![(CAddress, CCoin)]
    , ctsOutputs         :: ![(CAddress, CCoin)]
    } deriving (Show, Generic)

data CGenesisSummary = CGenesisSummary
    { cgsNumTotal    :: !Int
    , cgsNumRedeemed :: !Int
    } deriving (Show, Generic)

data CGenesisAddressInfo = CGenesisAddressInfo
    { cgaiCardanoAddress :: !CAddress
    -- Commenting out RSCoin address since currently genesisUtxo stores
    -- only Cardano addresses, which are essentially hashes of RSCoin addresses
    -- and therefore cannot be converted to them. Hence we should enable RSCoin
    -- addresses here only after we start storing them in genesisUtxo.
    -- , cgaiRSCoinAddress  :: !CAddress
    , cgaiGenesisAmount  :: !CCoin
    , cgaiIsRedeemed     :: !Bool
    } deriving (Show, Generic)

--------------------------------------------------------------------------------
-- FromHttpApiData instances
--------------------------------------------------------------------------------

instance FromHttpApiData CHash where
    -- Force the free type @a@ to a type `()` so we can get a witness
    -- for the `Bi` and `Typeable` instances.
    parseUrlPiece url = toCHash @() <$> decodeHashHex url

instance FromHttpApiData CAddress where
    parseUrlPiece = pure . CAddress

instance FromHttpApiData CTxId where
    parseUrlPiece = pure . CTxId . CHash

-- TODO: When we have a generic enough `readEither`
-- instance FromHttpApiData LocalSlotIndex where
--     parseUrlPiece = readEither

--------------------------------------------------------------------------------
-- Helper types and conversions
--------------------------------------------------------------------------------

data TxInternal = TxInternal
    { tiExtra :: !TxExtra
    , tiTx    :: !Tx
    } deriving (Show, Eq)

instance Ord TxInternal where
    compare = comparing tiTx

tiTimestamp :: TxInternal -> Timestamp
tiTimestamp = teReceivedTime . tiExtra

tiToTxEntry :: TxInternal -> CTxEntry
tiToTxEntry txi@TxInternal{..} = toTxEntry (tiTimestamp txi) tiTx

convertTxOutputs :: [TxOut] -> [(CAddress, Coin)]
convertTxOutputs = map (toCAddress . txOutAddress &&& txOutValue)

toTxBrief :: TxInternal -> CTxBrief
toTxBrief txi = CTxBrief {..}
  where
    tx            = tiTx txi
    ts            = tiTimestamp txi
    ctbId         = toCTxId $ hash tx
    ctbTimeIssued = toPosixTime ts
    ctbInputs     = map (second mkCCoin) txinputs
    ctbOutputs    = map (second mkCCoin) txOutputs
    ctbInputSum   = sumCoinOfInputsOutputs txinputs
    ctbOutputSum  = sumCoinOfInputsOutputs txOutputs

    txinputs      = convertTxOutputs $ map toaOut $ NE.toList $
                    teInputOutputs (tiExtra txi)
    txOutputs     = convertTxOutputs . NE.toList $ _txOutputs tx

-- | Sums the coins of inputs and outputs
sumCoinOfInputsOutputs :: [(CAddress, Coin)] -> CCoin
sumCoinOfInputsOutputs addressList =
    mkCCoin $ mkCoin $ fromIntegral $ sum addressCoinList
      where
        -- | Get total number of coins from an address
        addressCoins :: (CAddress, Coin) -> Integer
        addressCoins (_, coin) = coinToInteger coin

        -- | Arbitrary precision, so we don't overflow
        addressCoinList :: [Integer]
        addressCoinList = addressCoins <$> addressList<|MERGE_RESOLUTION|>--- conflicted
+++ resolved
@@ -41,7 +41,6 @@
 
 import           Universum
 
-<<<<<<< HEAD
 import           Control.Arrow              ((&&&))
 import           Control.Lens               (ix, _Left)
 import qualified Data.ByteArray             as BA
@@ -58,6 +57,7 @@
 import           Pos.Block.Core             (MainBlock, mainBlockSlot, mainBlockTxPayload,
                                              mcdSlot)
 import           Pos.Block.Types            (Undo (..))
+import           Pos.Core                   (HasCoreConstants)
 import           Pos.Crypto                 (Hash, hash)
 import           Pos.DB.Block               (MonadBlockDB)
 import           Pos.DB.Class               (MonadDBRead)
@@ -78,44 +78,6 @@
                                              mkCoin, prevBlockL, sumCoins, unsafeAddCoin,
                                              unsafeGetCoin, unsafeIntegerToCoin,
                                              unsafeSubCoin)
-=======
-import           Control.Arrow          ((&&&))
-import           Control.Lens           (ix, _Left)
-import qualified Data.ByteArray         as BA
-import qualified Data.ByteString.Base16 as B16
-import qualified Data.List.NonEmpty     as NE
-import           Data.Time.Clock.POSIX  (POSIXTime)
-import           Formatting             (sformat)
-import           Prelude                ()
-import           Serokell.Util.Base16   as SB16
-import           Servant.API            (FromHttpApiData (..))
-
-import qualified Pos.Binary             as Bi
-import           Pos.Block.Core         (MainBlock, mainBlockSlot, mainBlockTxPayload,
-                                         mcdSlot)
-import           Pos.Block.Types        (Undo (..))
-import           Pos.Core               (HasCoreConstants)
-import           Pos.Crypto             (Hash, hash)
-import           Pos.DB.Block           (MonadBlockDB)
-import           Pos.DB.Class           (MonadDBRead)
-import           Pos.DB.Rocks           (MonadRealDB)
-import           Pos.Explorer           (TxExtra (..))
-import qualified Pos.GState             as GS
-import           Pos.Lrc                (getLeaders)
-import           Pos.Merkle             (getMerkleRoot, mtRoot)
-import           Pos.Slotting           (MonadSlots (..), getSlotStart)
-import           Pos.Ssc.GodTossing     (SscGodTossing)
-import           Pos.Txp                (Tx (..), TxId, TxOut (..), TxOutAux (..), TxUndo,
-                                         txpTxs, _txOutputs)
-import           Pos.Types              (Address, AddressHash, Coin, EpochIndex,
-                                         LocalSlotIndex, SlotId (..), StakeholderId,
-                                         Timestamp, addressF, coinToInteger,
-                                         decodeTextAddress, gbHeader, gbhConsensus,
-                                         getEpochIndex, getSlotIndex, headerHash, mkCoin,
-                                         prevBlockL, sumCoins, unsafeAddCoin,
-                                         unsafeGetCoin, unsafeIntegerToCoin,
-                                         unsafeSubCoin)
->>>>>>> bbcca07a
 
 -------------------------------------------------------------------------------------
 -- Hash types
