{-# LANGUAGE RankNTypes #-}

-- | Server which deals with blocks processing.

module Pos.Block.Network.Retrieval
       ( retrievalWorker
       ) where

import           Universum

import           Control.Concurrent.STM (putTMVar, swapTMVar, tryReadTBQueue,
                     tryReadTMVar, tryTakeTMVar)
import           Control.Exception.Safe (handleAny)
import           Control.Lens (to)
import           Control.Monad.STM (retry)
import qualified Data.List.NonEmpty as NE
import           Data.Time.Units (Second)
import           Formatting (build, int, sformat, (%))
import           Mockable (delay)
<<<<<<< HEAD
import           Pos.Util.Log (logDebug, logError, logInfo, logWarning)
import qualified System.Metrics.Gauge as Gauge
=======
import           System.Wlog (logDebug, logError, logInfo, logWarning)
>>>>>>> 3e659eb9

import           Pos.Block.BlockWorkMode (BlockWorkMode)
import           Pos.Block.Logic (ClassifyHeaderRes (..), classifyNewHeader,
                     getHeadersOlderExp)
import           Pos.Block.Network.Logic (BlockNetLogicException (..),
                     handleBlocks, triggerRecovery)
import           Pos.Block.RetrievalQueue (BlockRetrievalQueueTag,
                     BlockRetrievalTask (..))
import           Pos.Block.Types (RecoveryHeaderTag)
import           Pos.Core (Block, HasHeaderHash (..), HeaderHash, difficultyL,
                     isMoreDifficult)
import           Pos.Core.Block (BlockHeader)
import           Pos.Core.Chrono (NE, OldestFirst (..), _OldestFirst)
import           Pos.Crypto (ProtocolMagic, shortHashF)
import qualified Pos.DB.BlockIndex as DB
import           Pos.Infra.Communication.Protocol (NodeId)
import           Pos.Infra.Diffusion.Types (Diffusion)
import qualified Pos.Infra.Diffusion.Types as Diffusion
                     (Diffusion (getBlocks, streamBlocks))
import           Pos.Sinbin.Reporting (HasMisbehaviorMetrics, reportOrLogE,
                     reportOrLogW)
import           Pos.Util.Util (HasLens (..))

-- I really don't like join
{-# ANN retrievalWorker ("HLint: ignore Use join" :: Text) #-}

-- | Worker that queries blocks. It has two jobs:
--
-- * If there are headers in 'BlockRetrievalQueue', this worker retrieves
--   blocks according to that queue.
--
-- * If recovery is in progress, this worker keeps recovery going by asking
--   headers (and then switching to block retrieval on next loop iteration).
--
-- If both happen at the same time, 'BlockRetrievalQueue' takes precedence.
--
retrievalWorker
    :: forall ctx m.
       ( BlockWorkMode ctx m
       , HasMisbehaviorMetrics ctx
       )
    => ProtocolMagic -> Diffusion m -> m ()
retrievalWorker pm diffusion = do
    logInfo "Starting retrievalWorker loop"
    mainLoop
  where
    mainLoop = do
        queue        <- view (lensOf @BlockRetrievalQueueTag)
        recHeaderVar <- view (lensOf @RecoveryHeaderTag)
        logDebug "Waiting on the block queue or recovery header var"
        -- Reading the queue is a priority, because it sets the recovery
        -- variable in case the header is classified as alternative. So if the
        -- queue contains lots of headers after a long delay, we'll first
        -- iterate over them and set recovery variable to the latest one, and
        -- only then we'll do recovery.
        thingToDoNext <- atomically $ do
            mbQueuedHeadersChunk <- tryReadTBQueue queue
            mbRecHeader <- tryReadTMVar recHeaderVar
            case (mbQueuedHeadersChunk, mbRecHeader) of
                (Nothing, Nothing) -> retry
                -- Dispatch the task
                (Just (nodeId, task), _) ->
                    pure (handleBlockRetrieval nodeId task)
                -- No tasks & the recovery header is set => do the recovery
                (_, Just (nodeId, rHeader))  ->
                    pure (handleRecoveryWithHandler nodeId rHeader)

        -- Exception handlers are installed locally, on the 'thingToDoNext',
        -- to ensure that network troubles, for instance, do not kill the
        -- worker.
        () <- thingToDoNext
        mainLoop

    -----------------

    -- That's the first queue branch (task dispatching).
    handleBlockRetrieval nodeId BlockRetrievalTask{..} =
        handleAny (handleRetrievalE nodeId brtHeader) $ do
            logDebug $ sformat
                ("Block retrieval queue task received, nodeId="%build%
                 ", header="%build%", continues="%build)
                nodeId
                (headerHash brtHeader)
                brtContinues
            (if brtContinues then handleContinues else handleAlternative)
                nodeId
                brtHeader

    -- When we have a continuation of the chain, just try to get and apply it.
    handleContinues nodeId header = do
        let hHash = headerHash header
        logDebug $ "handleContinues: " <> pretty hHash
        classifyNewHeader pm header >>= \case
            CHContinues ->
                void $ getProcessBlocks pm diffusion nodeId (headerHash header) [hHash]
            res -> logDebug $
                "processContHeader: expected header to " <>
                "be continuation, but it's " <> show res

    -- When we have an alternative header, we should check whether it's actually
    -- recovery mode (server side should send us headers as a proof) and then
    -- enter recovery mode.
    handleAlternative nodeId header = do
        logDebug $ "handleAlternative: " <> pretty (headerHash header)
        classifyNewHeader pm header >>= \case
            CHInvalid _ ->
                logError "handleAlternative: invalid header got into retrievalWorker queue"
            CHUseless _ ->
                logDebug $
                sformat ("handleAlternative: header "%build%" became useless, ignoring it")
                        header
            _ -> do
                logDebug "handleAlternative: considering header for recovery mode"
                -- CSL-1514
                updateRecoveryHeader nodeId header

    -- Squelch the exception and continue. Used with 'handleAny' from
    -- safe-exceptions so it will let async exceptions pass.
    handleRetrievalE nodeId cHeader e = do
        reportOrLogW (sformat
            ("handleRetrievalE: error handling nodeId="%build%", header="%build%": ")
            nodeId (headerHash cHeader)) e

    -----------------

    handleRecoveryWithHandler nodeId rHeader =
        handleAny (handleRecoveryE nodeId rHeader) $
        handleRecovery nodeId rHeader

    -- We immediately drop recovery mode/header and request tips
    -- again.
    handleRecoveryE nodeId rHeader e = do
        -- REPORT:ERROR 'reportOrLogW' in block retrieval worker/recovery.
        reportOrLogW (sformat
            ("handleRecoveryE: error handling nodeId="%build%", header="%build%": ")
            nodeId (headerHash rHeader)) e
        dropRecoveryHeaderAndRepeat pm diffusion nodeId

    -- Recovery handling. We assume that header in the recovery variable is
    -- appropriate and just query headers/blocks.
    handleRecovery :: NodeId -> BlockHeader -> m ()
    handleRecovery nodeId rHeader = do
        logDebug "Block retrieval queue is empty and we're in recovery mode,\
                 \ so we will fetch more blocks"
        whenM (fmap isJust $ DB.getHeader $ headerHash rHeader) $
            -- How did we even got into recovery then?
            throwM $ DialogUnexpected $ "handleRecovery: recovery header is " <>
                                        "already present in db"
        logDebug "handleRecovery: fetching blocks"
        checkpoints <- toList <$> getHeadersOlderExp Nothing
        void $ streamProcessBlocks pm diffusion nodeId (headerHash rHeader) checkpoints

----------------------------------------------------------------------------
-- Entering and exiting recovery mode
----------------------------------------------------------------------------

-- | Result of attempt to update recovery header.
data UpdateRecoveryResult ssc
    = RecoveryStarted NodeId BlockHeader
      -- ^ Recovery header was absent, so we've set it.
    | RecoveryShifted NodeId BlockHeader NodeId BlockHeader
      -- ^ Header was present, but we've replaced it with another
      -- (more difficult) one.
    | RecoveryContinued NodeId BlockHeader
      -- ^ Header is good, but is irrelevant, so recovery variable is
      -- unchanged.

-- | Be careful to run this in the same thread that ends recovery mode
-- (or synchronise those threads with an MVar), otherwise a race
-- condition can occur where we are caught in the recovery mode
-- indefinitely.
updateRecoveryHeader
    :: BlockWorkMode ctx m
    => NodeId
    -> BlockHeader
    -> m ()
updateRecoveryHeader nodeId hdr = do
    recHeaderVar <- view (lensOf @RecoveryHeaderTag)
    logDebug "Updating recovery header..."
    updated <- atomically $ do
        mbRecHeader <- tryReadTMVar recHeaderVar
        case mbRecHeader of
            Nothing -> do
                putTMVar recHeaderVar (nodeId, hdr)
                return $ RecoveryStarted nodeId hdr
            Just (oldNodeId, oldHdr) -> do
                let needUpdate = hdr `isMoreDifficult` oldHdr
                if needUpdate
                    then swapTMVar recHeaderVar (nodeId, hdr) $>
                         RecoveryShifted oldNodeId oldHdr nodeId hdr
                    else return $ RecoveryContinued oldNodeId oldHdr
    logDebug $ case updated of
        RecoveryStarted rNodeId rHeader -> sformat
            ("Recovery started with nodeId="%build%" and tip="%build)
            rNodeId
            (headerHash rHeader)
        RecoveryShifted rNodeId' rHeader' rNodeId rHeader -> sformat
            ("Recovery shifted from nodeId="%build%" and tip="%build%
             " to nodeId="%build%" and tip="%build)
            rNodeId' (headerHash rHeader')
            rNodeId  (headerHash rHeader)
        RecoveryContinued rNodeId rHeader -> sformat
            ("Recovery continued with nodeId="%build%" and tip="%build)
            rNodeId
            (headerHash rHeader)

-- | The returned 'Bool' signifies whether given peer was kicked and recovery
-- was stopped.
--
-- NB. The reason @nodeId@ is passed is that we want to avoid a race
-- condition. If you work with peer P and header H, after failure you want to
-- drop communication with P; however, if at the same time a new block
-- arrives and another thread replaces peer and header to (P2, H2), you want
-- to continue working with P2 and ignore the exception that happened with P.
-- So, @nodeId@ is used to check that the peer wasn't replaced mid-execution.
dropRecoveryHeader
    :: BlockWorkMode ctx m
    => NodeId
    -> m Bool
dropRecoveryHeader nodeId = do
    recHeaderVar <- view (lensOf @RecoveryHeaderTag)
    (kicked,realPeer) <- atomically $ do
        let processKick (peer,_) = do
                let p = peer == nodeId
                when p $ void $ tryTakeTMVar recHeaderVar
                pure (p, Just peer)
        maybe (pure (True,Nothing)) processKick =<< tryReadTMVar recHeaderVar
    when kicked $ logWarning $
        sformat ("Recovery mode communication dropped with peer "%build) nodeId
    unless kicked $
        logDebug $ "Recovery mode wasn't disabled: " <>
                   maybe "noth" show realPeer <> " vs " <> show nodeId
    pure kicked

-- | Drops the recovery header and, if it was successful, queries the tips.
dropRecoveryHeaderAndRepeat
    :: BlockWorkMode ctx m => ProtocolMagic -> Diffusion m -> NodeId -> m ()
dropRecoveryHeaderAndRepeat pm diffusion nodeId = do
    kicked <- dropRecoveryHeader nodeId
    when kicked $ attemptRestartRecovery
  where
    attemptRestartRecovery = do
        logDebug "Attempting to restart recovery"
        -- FIXME why delay? Why 2 seconds?
        delay (2 :: Second)
        handleAny handleRecoveryTriggerE $ triggerRecovery pm diffusion
        logDebug "Attempting to restart recovery over"
    handleRecoveryTriggerE =
        -- REPORT:ERROR 'reportOrLogE' somewhere in block retrieval.
        reportOrLogE $ "Exception happened while trying to trigger " <>
                       "recovery inside dropRecoveryHeaderAndRepeat: "

-- Returns only if blocks were successfully downloaded and
-- processed. Throws exception if something goes wrong.
getProcessBlocks
    :: forall ctx m.
       ( BlockWorkMode ctx m
       , HasMisbehaviorMetrics ctx
       )
    => ProtocolMagic
    -> Diffusion m
    -> NodeId
    -> HeaderHash
    -> [HeaderHash]
    -> m ()
getProcessBlocks pm diffusion nodeId desired checkpoints = do
    result <- Diffusion.getBlocks diffusion nodeId desired checkpoints
    case OldestFirst <$> nonEmpty (getOldestFirst result) of
      Nothing -> do
          let msg = sformat ("getProcessBlocks: diffusion returned []"%
                             " on request to fetch "%shortHashF%" from peer "%build)
                            desired nodeId
          throwM $ DialogUnexpected msg
      Just (blocks :: OldestFirst NE Block) -> do
          recHeaderVar <- view (lensOf @RecoveryHeaderTag)
          logDebug $ sformat
              ("Retrieved "%int%" blocks")
              (blocks ^. _OldestFirst . to NE.length)
          handleBlocks pm blocks diffusion
          -- If we've downloaded any block with bigger
          -- difficulty than ncRecoveryHeader, we're
          -- gracefully exiting recovery mode.
          let isMoreDifficultThan b x = b ^. difficultyL >= x ^. difficultyL
          exitedRecovery <- atomically $ tryReadTMVar recHeaderVar >>= \case
              -- We're not in recovery mode? That must be ok.
              Nothing -> pure False
              -- If we're in recovery mode we should exit it if
              -- any block is more difficult than one in
              -- recHeader.
              Just (_, rHeader) ->
                  if any (`isMoreDifficultThan` rHeader) blocks
                  then isJust <$> tryTakeTMVar recHeaderVar
                  else pure False
          when exitedRecovery $
              logInfo "Recovery mode exited gracefully on receiving block we needed"

-- Attempts to catch up by streaming blocks from peer.
-- Will fall back to getProcessBlocks if streaming is disabled
-- or not supported by peer.
streamProcessBlocks
    :: forall ctx m.
       ( BlockWorkMode ctx m
       , HasMisbehaviorMetrics ctx
       )
    => ProtocolMagic
    -> Diffusion m
    -> NodeId
    -> HeaderHash
    -> [HeaderHash]
    -> m ()
streamProcessBlocks pm diffusion nodeId desired checkpoints = do
    logInfo "streaming start"
    r <- Diffusion.streamBlocks diffusion nodeId desired checkpoints writeCallback
    case r of
         Nothing -> do
             logInfo "streaming not supported, reverting to batch mode"
             getProcessBlocks pm diffusion nodeId desired checkpoints
         Just _  -> do
             logInfo "streaming done"
             return ()
  where
    writeCallback :: [Block] -> m ()
    writeCallback [] = return ()
    writeCallback (block:blocks) =
        handleBlocks pm (OldestFirst (NE.reverse $ block :| blocks)) diffusion<|MERGE_RESOLUTION|>--- conflicted
+++ resolved
@@ -17,13 +17,8 @@
 import           Data.Time.Units (Second)
 import           Formatting (build, int, sformat, (%))
 import           Mockable (delay)
-<<<<<<< HEAD
+
 import           Pos.Util.Log (logDebug, logError, logInfo, logWarning)
-import qualified System.Metrics.Gauge as Gauge
-=======
-import           System.Wlog (logDebug, logError, logInfo, logWarning)
->>>>>>> 3e659eb9
-
 import           Pos.Block.BlockWorkMode (BlockWorkMode)
 import           Pos.Block.Logic (ClassifyHeaderRes (..), classifyNewHeader,
                      getHeadersOlderExp)
