--- conflicted
+++ resolved
@@ -103,13 +103,7 @@
 -- | Update the value stored in the 'MetricMonitor's gauge.  Report
 -- this value if it should be reported according to 'MetricMonitor'.
 recordValue ::
-       ( MonadIO m
-<<<<<<< HEAD
-       , Mockable CurrentTime m
-=======
-       , WithLogger m
->>>>>>> 782b17fd
-       )
+       MonadIO m
     => TraceNamed m
     -> MetricMonitor value
     -> value
