--- conflicted
+++ resolved
@@ -36,12 +36,7 @@
 import           System.Mem (getAllocationCounter)
 
 import           Pos.Core (HeaderHash)
-<<<<<<< HEAD
-import           Pos.Core.Mockable (CurrentTime, Mockable, currentTime)
-=======
 import           Pos.Core.Conc (currentTime)
-import           Pos.Core.JsonLog (CanJsonLog (..))
->>>>>>> 782b17fd
 import           Pos.Util.Concurrent (modifyMVar, withMVar)
 import           Pos.Util.Concurrent.PriorityLock (Priority (..), PriorityLock,
                      newPriorityLock, withPriorityLock)
@@ -108,11 +103,6 @@
 
 type MonadStateLock ctx slr m
      = ( MonadStateLockBase ctx m
-<<<<<<< HEAD
-       , Mockable CurrentTime m
-=======
-       , WithLogger m
->>>>>>> 782b17fd
        , HasLens' ctx (StateLockMetrics slr)
        )
 
