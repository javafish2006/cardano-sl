--- conflicted
+++ resolved
@@ -25,15 +25,8 @@
 import           Pos.Crypto (PublicKey, hash)
 import           Pos.DB.Update.Poll.Logic.Apply (verifyAndApplyProposal,
                      verifyAndApplyVoteDo)
-<<<<<<< HEAD
-import           Pos.Update.Poll.Class (MonadPoll (..), MonadPollRead (..))
-import           Pos.Update.Poll.Failure (PollVerFailure (..))
-import           Pos.Update.Poll.Types (DecidedProposalState (..), LocalVotes,
-                     ProposalState (..), UndecidedProposalState (..))
 import           Pos.Util.Trace (natTrace)
 import           Pos.Util.Trace.Named (TraceNamed, logWarning)
-=======
->>>>>>> 658af4f0
 import           Pos.Util.Util (getKeys, sortWithMDesc)
 
 -- | Normalize given proposals and votes with respect to current Poll
