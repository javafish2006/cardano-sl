{-# LANGUAGE AllowAmbiguousTypes #-}
{-# LANGUAGE TypeFamilies        #-}

-- | Part of GState DB which stores unspent transaction outputs.

module Pos.DB.Txp.Utxo
       (
       -- * Getters
         getTxOut

       -- * Operations
       , UtxoOp (..)

       -- * Initialization
       , initGStateUtxo

       -- * Iteration
       , UtxoIter
       , utxoSource

       -- * Get utxo
       , getFilteredUtxo
       , filterUtxo
       , getAllPotentiallyHugeUtxo

       -- * Sanity checks
       , sanityCheckUtxo
       ) where


import           Universum

import           Control.Monad.Trans.Resource (ResourceT)
import           Data.Conduit (ConduitT, mapOutput, runConduitRes, (.|))
import qualified Data.Conduit.List as CL
import qualified Data.HashSet as HS
import qualified Data.Map as M
import qualified Database.RocksDB as Rocks
import           Formatting (bprint, build, sformat, (%))
import qualified Formatting.Buildable
import           Serokell.Util (Color (Red), colorize)
import           UnliftIO (MonadUnliftIO)

import           Pos.Chain.Txp (GenesisUtxo (..), Utxo, addrBelongsToSet,
                     txOutStake)
import           Pos.Core (Address, Coin, HasCoreConfiguration, coinF,
                     genesisData, mkCoin, sumCoins, unsafeAddCoin,
                     unsafeIntegerToCoin)
import           Pos.Core.Genesis (GenesisData (..))
import           Pos.Core.Txp (TxIn (..), TxOutAux (toaOut))
import           Pos.DB (DBError (..), DBIteratorClass (..), DBTag (GStateDB),
                     IterType, MonadDB, MonadDBRead, RocksBatchOp (..),
                     dbIterSource, dbSerializeValue, encodeWithKeyPrefix)
import           Pos.DB.GState.Common (gsGetBi, writeBatchGState)
<<<<<<< HEAD
import           Pos.Txp.Base (addrBelongsToSet, txOutStake)
import           Pos.Txp.Toil.Types (GenesisUtxo (..), Utxo)
import           Pos.Util.Trace.Named (TraceNamed, logError)
=======
>>>>>>> 658af4f0

----------------------------------------------------------------------------
-- Getters
----------------------------------------------------------------------------

getTxOut :: MonadDBRead m => TxIn -> m (Maybe TxOutAux)
getTxOut = gsGetBi . txInKey

----------------------------------------------------------------------------
-- Batch operations
----------------------------------------------------------------------------

data UtxoOp
    = DelTxIn !TxIn
    | AddTxOut !TxIn !TxOutAux

instance Buildable UtxoOp where
    build (DelTxIn txIn)           =
        bprint ("DelTxIn ("%build%")") txIn
    build (AddTxOut txIn txOutAux) =
        bprint ("AddTxOut ("%build%", "%build%")")
        txIn txOutAux

instance HasCoreConfiguration => RocksBatchOp UtxoOp where
    toBatchOp (AddTxOut txIn txOut) =
        [Rocks.Put (txInKey txIn) (dbSerializeValue txOut)]
    toBatchOp (DelTxIn txIn) = [Rocks.Del $ txInKey txIn]

----------------------------------------------------------------------------
-- Initialization
----------------------------------------------------------------------------

-- | Initializes utxo db.
initGStateUtxo :: (MonadDB m) => GenesisUtxo -> m ()
initGStateUtxo (GenesisUtxo genesisUtxo) =
    writeBatchGState $ concatMap createBatchOp utxoList
  where
    utxoList = M.toList genesisUtxo
    createBatchOp (txin, txout) = [AddTxOut txin txout]

----------------------------------------------------------------------------
-- Iteration
----------------------------------------------------------------------------

data UtxoIter

instance DBIteratorClass UtxoIter where
    type IterKey UtxoIter = TxIn
    type IterValue UtxoIter = TxOutAux
    iterKeyPrefix = iterationUtxoPrefix

-- | 'Source' corresponding to the whole utxo (inputs and outputs).
utxoSource :: (MonadDBRead m) => ConduitT () (TxIn, TxOutAux) (ResourceT m) ()
utxoSource = dbIterSource GStateDB (Proxy @UtxoIter)

utxoSink :: (MonadDBRead m) => ConduitT (IterType UtxoIter) Void m Utxo
utxoSink = CL.fold (\u (k,v) -> M.insert k v u) mempty

-- | Retrieves only portion of UTXO related to given addresses list.
getFilteredUtxo :: (MonadDBRead m, MonadUnliftIO m) => [Address] -> m Utxo
getFilteredUtxo addrs = filterUtxo (\(_,out) -> out `addrBelongsToSet` addrsSet)
  where
    addrsSet = HS.fromList addrs

-- | Retrieves only portion of UTXO matching the given predicate.
filterUtxo :: (MonadDBRead m, MonadUnliftIO m) => ((TxIn, TxOutAux) -> Bool) -> m Utxo
filterUtxo predicate =
    runConduitRes $
    utxoSource .|
    CL.filter predicate .|
    utxoSink

-- | Get full utxo. Use with care – the utxo can be very big (hundreds of
-- megabytes).
getAllPotentiallyHugeUtxo :: (MonadDBRead m, MonadUnliftIO m) => m Utxo
getAllPotentiallyHugeUtxo = runConduitRes $ utxoSource .| utxoSink

----------------------------------------------------------------------------
-- Sanity checks
----------------------------------------------------------------------------

sanityCheckUtxo
    :: (MonadDBRead m, MonadUnliftIO m)
    => TraceNamed m
    -> Coin -> m ()
sanityCheckUtxo logTrace expectedTotalStake = do
    let stakesSource =
            mapOutput (map snd . txOutStake (gdBootStakeholders genesisData)
                       . toaOut . snd) utxoSource
    calculatedTotalStake <-
        runConduitRes $ stakesSource .| CL.fold foldAdd (mkCoin 0)
    let fmt =
            ("Sum of stakes in Utxo differs from expected total stake (the former is "
             %coinF%", while the latter is "%coinF%")")
    let msg = sformat fmt calculatedTotalStake expectedTotalStake
    unless (calculatedTotalStake == expectedTotalStake) $ do
        logError logTrace $ colorize Red msg
        throwM $ DBMalformed msg
  where
    foldAdd acc stakes =
        acc `unsafeAddCoin` unsafeIntegerToCoin (sumCoins @[Coin] stakes)

----------------------------------------------------------------------------
-- Keys
----------------------------------------------------------------------------

txInKey :: TxIn -> ByteString
txInKey = encodeWithKeyPrefix @UtxoIter

iterationUtxoPrefix :: ByteString
iterationUtxoPrefix = "ut/t/"<|MERGE_RESOLUTION|>--- conflicted
+++ resolved
@@ -52,12 +52,7 @@
                      IterType, MonadDB, MonadDBRead, RocksBatchOp (..),
                      dbIterSource, dbSerializeValue, encodeWithKeyPrefix)
 import           Pos.DB.GState.Common (gsGetBi, writeBatchGState)
-<<<<<<< HEAD
-import           Pos.Txp.Base (addrBelongsToSet, txOutStake)
-import           Pos.Txp.Toil.Types (GenesisUtxo (..), Utxo)
 import           Pos.Util.Trace.Named (TraceNamed, logError)
-=======
->>>>>>> 658af4f0
 
 ----------------------------------------------------------------------------
 -- Getters
