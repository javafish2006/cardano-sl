--- conflicted
+++ resolved
@@ -37,13 +37,7 @@
 import           Pos.Crypto (ProtocolMagic)
 import           Pos.DB.Class (MonadDBRead, MonadGState (..))
 import           Pos.DB.Txp.MemState.Types (GenericTxpLocalData (..))
-<<<<<<< HEAD
-import           Pos.Txp.Configuration (HasTxpConfiguration)
-import           Pos.Txp.Toil.Failure (ToilVerFailure)
-import           Pos.Txp.Toil.Types (MemPool (..), UndoMap, UtxoModifier)
 import           Pos.Util.Trace.Named (TraceNamed)
-=======
->>>>>>> 658af4f0
 import           Pos.Util.Util (HasLens (..))
 
 data TxpHolderTag
@@ -125,13 +119,8 @@
 type family MempoolExt (m :: * -> *) :: *
 
 class Monad m => MonadTxpLocal m where
-<<<<<<< HEAD
-    txpNormalize :: TraceNamed m -> ProtocolMagic -> m ()
-    txpProcessTx :: TraceNamed m -> ProtocolMagic -> (TxId, TxAux) -> m (Either ToilVerFailure ())
-=======
-    txpNormalize :: ProtocolMagic -> TxpConfiguration -> m ()
-    txpProcessTx :: ProtocolMagic -> TxpConfiguration -> (TxId, TxAux) -> m (Either ToilVerFailure ())
->>>>>>> 658af4f0
+    txpNormalize :: TraceNamed m -> ProtocolMagic -> TxpConfiguration -> m ()
+    txpProcessTx :: TraceNamed m -> ProtocolMagic -> TxpConfiguration -> (TxId, TxAux) -> m (Either ToilVerFailure ())
 
 type TxpLocalWorkMode ctx m =
     ( MonadIO m
