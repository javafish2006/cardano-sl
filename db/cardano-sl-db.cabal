name:                cardano-sl-db
<<<<<<< HEAD
version:             1.1.1
=======
version:             1.2.0
>>>>>>> 64e92d78
synopsis:            Cardano SL - basic DB interfaces
description:         Cardano SL - basic DB interfaces
license:             MIT
license-file:        LICENSE
author:              Serokell
maintainer:          hi@serokell.io
copyright:           2016 IOHK
category:            Currency
build-type:          Simple
extra-source-files:  README.md
cabal-version:       >=1.10

library
  exposed-modules:     Pos.DB
                       Pos.DB.BatchOp
                       Pos.DB.Class
                       Pos.DB.Error
                       Pos.DB.Functions
                       Pos.DB.BlockIndex
                       Pos.DB.GState.Common
                       Pos.DB.GState.Stakes
                       Pos.DB.Misc.Common
                       Pos.DB.Pure
                       Pos.DB.Sum
                       Pos.DB.Rocks
                       Pos.DB.Rocks.Functions
                       Pos.DB.Rocks.Types

  build-depends:       base
                     , bytestring
                     , cardano-sl-binary
                     , cardano-sl-core
                     , cardano-sl-crypto
                     , cardano-sl-util
                     , concurrent-extra
                     , conduit
                     , containers
                     , data-default
                     , directory
                     , ether >= 0.5
                     , filepath
                     , formatting
                     , lens
                     , memory
                     , mtl
                     , resourcet
                     , rocksdb-haskell-ng
                     , serokell-util
                     , text-format
                     , transformers
                     , universum

  default-language:    Haskell2010

  default-extensions:  DeriveDataTypeable
                       DeriveGeneric
                       GeneralizedNewtypeDeriving
                       StandaloneDeriving
                       FlexibleContexts
                       FlexibleInstances
                       MultiParamTypeClasses
                       FunctionalDependencies
                       DefaultSignatures
                       NoImplicitPrelude
                       OverloadedStrings
                       RecordWildCards
                       TypeApplications
                       TupleSections
                       ViewPatterns
                       LambdaCase
                       MultiWayIf
                       ConstraintKinds
                       UndecidableInstances
                       BangPatterns
                       TemplateHaskell
                       ScopedTypeVariables
                       MonadFailDesugaring

  ghc-options:         -Wall
                       -fno-warn-orphans
                       -O2

  build-tools: cpphs >= 1.19
  ghc-options: -pgmP cpphs -optP --cpp<|MERGE_RESOLUTION|>--- conflicted
+++ resolved
@@ -1,9 +1,5 @@
 name:                cardano-sl-db
-<<<<<<< HEAD
-version:             1.1.1
-=======
 version:             1.2.0
->>>>>>> 64e92d78
 synopsis:            Cardano SL - basic DB interfaces
 description:         Cardano SL - basic DB interfaces
 license:             MIT
