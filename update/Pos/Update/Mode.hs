module Pos.Update.Mode
       ( UpdateMode
       ) where

import           Universum

import           Control.Monad.Catch (MonadMask)
import           Ether.Internal      (HasLens (..))
import           Mockable            (MonadMockable)
import           System.Wlog         (WithLogger)

import           Pos.Core.Context    (HasCoreConstants)
import           Pos.DB.Class        (MonadDB, MonadGState)
<<<<<<< HEAD
import           Pos.Lrc.Context     (LrcContext)
import           Pos.StateLock       (StateLock)
=======
import           Pos.Infra.Semaphore (BlkSemaphore)
import           Pos.KnownPeers      (MonadFormatPeers)
import           Pos.Lrc.Context     (LrcContext)
import           Pos.Reporting       (HasReportingContext)
>>>>>>> bcbab689
import           Pos.Update.Context  (UpdateContext)
import           Pos.Update.Params   (UpdateParams)

type UpdateMode ctx m
    = ( WithLogger m
      , MonadMockable m
      , MonadIO m
      , MonadMask m
      , MonadGState m
      , MonadDB m
      , MonadReader ctx m
      , HasLens UpdateContext ctx UpdateContext
      , HasLens LrcContext ctx LrcContext
      , HasLens UpdateParams ctx UpdateParams
      , HasLens StateLock ctx StateLock
      , HasCoreConstants
      , HasReportingContext ctx
      , MonadFormatPeers m
      )<|MERGE_RESOLUTION|>--- conflicted
+++ resolved
@@ -11,15 +11,10 @@
 
 import           Pos.Core.Context    (HasCoreConstants)
 import           Pos.DB.Class        (MonadDB, MonadGState)
-<<<<<<< HEAD
-import           Pos.Lrc.Context     (LrcContext)
-import           Pos.StateLock       (StateLock)
-=======
-import           Pos.Infra.Semaphore (BlkSemaphore)
 import           Pos.KnownPeers      (MonadFormatPeers)
 import           Pos.Lrc.Context     (LrcContext)
 import           Pos.Reporting       (HasReportingContext)
->>>>>>> bcbab689
+import           Pos.StateLock       (StateLock)
 import           Pos.Update.Context  (UpdateContext)
 import           Pos.Update.Params   (UpdateParams)
 
