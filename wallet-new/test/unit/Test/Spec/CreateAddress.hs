{-# LANGUAGE TypeApplications #-}
{-# OPTIONS_GHC -fno-warn-orphans #-}
module Test.Spec.CreateAddress (spec) where

import           Universum

import           Test.Hspec (Spec, describe, shouldBe, shouldSatisfy)
import           Test.Hspec.QuickCheck (prop)
import           Test.QuickCheck (arbitrary, choose, withMaxSuccess)
import           Test.QuickCheck.Monadic (PropertyM, monadicIO, pick)

import qualified Data.ByteString as B
import qualified Data.Map.Strict as M

import           Control.Lens (to)
import           Data.Acid (update)
import           Formatting (build, sformat)

import           Pos.Crypto (EncryptedSecretKey, safeDeterministicKeyGen)
import           Pos.Util.Trace (Trace, noTrace)

import qualified Cardano.Wallet.Kernel.Addresses as Kernel
import           Cardano.Wallet.Kernel.DB.AcidState
import           Cardano.Wallet.Kernel.DB.HdWallet (AssuranceLevel (..),
                     HasSpendingPassword (..), HdAccountId (..),
                     HdAccountIx (..), HdRootId (..), WalletName (..),
                     eskToHdRootId, hdAccountIdIx)
import           Cardano.Wallet.Kernel.DB.HdWallet.Create (initHdRoot)
import           Cardano.Wallet.Kernel.DB.HdWallet.Derivation
                     (HardeningMode (..), deriveIndex)
import           Cardano.Wallet.Kernel.DB.InDb (InDb (..), fromDb)
import           Cardano.Wallet.Kernel.Internal (PassiveWallet, wallets)
import qualified Cardano.Wallet.Kernel.Keystore as Keystore
import           Cardano.Wallet.Kernel.MonadDBReadAdaptor (rocksDBNotAvailable)
import           Cardano.Wallet.Kernel.Types (AccountId (..), WalletId (..))
import           Cardano.Wallet.WalletLayer (PassiveWalletLayer)
import qualified Cardano.Wallet.WalletLayer as WalletLayer

import           Cardano.Wallet.API.V1.Handlers.Addresses as Handlers
import qualified Cardano.Wallet.API.V1.Types as V1
import           Control.Monad.Except (runExceptT)
import           Servant.Server

import           Util.Buildable (ShowThroughBuild (..))

{-# ANN module ("HLint: ignore Reduce duplication" :: Text) #-}

-- | Do not pollute the test runner output with logs.
devNull :: Trace IO a
devNull = noTrace

data Fixture = Fixture {
      fixtureHdRootId  :: HdRootId
    , fixtureESK       :: EncryptedSecretKey
    , fixtureAccountId :: AccountId
    , fixturePw        :: PassiveWallet
    }

-- | Prepare some fixtures using the 'PropertyM' context to prepare the data,
-- and execute the 'acid-state' update once the 'PassiveWallet' gets into
-- scope (after the bracket initialisation).
prepareFixtures :: PropertyM IO (PassiveWallet -> IO Fixture)
prepareFixtures = do
    let (_, esk) = safeDeterministicKeyGen (B.pack $ replicate 32 0x42) mempty
    let newRootId = eskToHdRootId esk
    newRoot <- initHdRoot <$> pure newRootId
                          <*> pure (WalletName "A wallet")
                          <*> pure NoSpendingPassword
                          <*> pure AssuranceLevelNormal
                          <*> (InDb <$> pick arbitrary)
    newAccountId <- HdAccountId newRootId <$> deriveIndex (pick . choose) HdAccountIx HardDerivation
    let accounts = M.singleton newAccountId mempty
    return $ \pw -> do
        void $ liftIO $ update (pw ^. wallets) (CreateHdWallet newRoot accounts)
        return $ Fixture {
                           fixtureHdRootId = newRootId
                         , fixtureAccountId = AccountIdHdRnd newAccountId
                         , fixtureESK = esk
                         , fixturePw  = pw
                         }

withFixture :: MonadIO m
            => (Keystore.Keystore -> PassiveWalletLayer m -> Fixture -> IO a) -> PropertyM IO a
withFixture cc = do
    generateFixtures <- prepareFixtures
<<<<<<< HEAD
    liftIO $ Keystore.bracketTestKeystore noTrace $ \keystore -> do
        WalletLayer.bracketKernelPassiveWallet devNull keystore $ \layer wallet -> do
=======
    liftIO $ Keystore.bracketTestKeystore $ \keystore -> do
        WalletLayer.bracketKernelPassiveWallet devNull keystore rocksDBNotAvailable $ \layer wallet -> do
>>>>>>> 658af4f0
            fixtures <- generateFixtures wallet
            cc keystore layer fixtures

spec :: Spec
spec = describe "CreateAddress" $ do
    describe "Address creation (wallet layer)" $ do

        prop "works as expected in the happy path scenario" $ withMaxSuccess 200 $
            monadicIO $ do
                withFixture $ \keystore layer Fixture{..} -> do
                    liftIO $ Keystore.insert (WalletIdHdRnd fixtureHdRootId) fixtureESK keystore
                    let (HdRootId hdRoot) = fixtureHdRootId
                        (AccountIdHdRnd myAccountId) = fixtureAccountId
                        wId = sformat build (view fromDb hdRoot)
                        accIdx = myAccountId ^. hdAccountIdIx . to getHdAccountIx
                    res <- liftIO ((WalletLayer._pwlCreateAddress layer) (V1.NewAddress Nothing accIdx (V1.WalletId wId)))
                    liftIO ((bimap STB STB res) `shouldSatisfy` isRight)

    describe "Address creation (kernel)" $ do
        prop "works as expected in the happy path scenario" $ withMaxSuccess 200 $
            monadicIO $ do
                withFixture @IO $ \keystore _ Fixture{..} -> do
                    liftIO $ Keystore.insert (WalletIdHdRnd fixtureHdRootId) fixtureESK keystore
                    res <- liftIO (Kernel.createAddress mempty fixtureAccountId fixturePw)
                    liftIO ((bimap STB STB res) `shouldSatisfy` isRight)

        prop "fails if the account has no associated key in the keystore" $ do
            monadicIO $ do
                withFixture @IO $ \_ _ Fixture{..} -> do
                    res <- liftIO (Kernel.createAddress mempty fixtureAccountId fixturePw)
                    case res of
                        (Left (Kernel.CreateAddressKeystoreNotFound acc)) | acc == fixtureAccountId -> return ()
                        x -> fail (show (bimap STB STB x))

        prop "fails if the parent account doesn't exist" $ do
            monadicIO $ do
                withFixture @IO $ \keystore _ Fixture{..} -> do
                    liftIO $ Keystore.insert (WalletIdHdRnd fixtureHdRootId) fixtureESK keystore
                    let (AccountIdHdRnd hdAccountId) = fixtureAccountId
                    void $ liftIO $ update (fixturePw ^. wallets) (DeleteHdAccount hdAccountId)
                    res <- liftIO (Kernel.createAddress mempty fixtureAccountId fixturePw)
                    case res of
                        Left (Kernel.CreateAddressUnknownHdAccount _) -> return ()
                        x -> fail (show (bimap STB STB x))

    describe "Address creation (Servant)" $ do
        prop "works as expected in the happy path scenario" $ do
            monadicIO $
                withFixture $ \keystore layer Fixture{..} -> do
                    liftIO $ Keystore.insert (WalletIdHdRnd fixtureHdRootId) fixtureESK keystore
                    let (HdRootId hdRoot) = fixtureHdRootId
                        (AccountIdHdRnd myAccountId) = fixtureAccountId
                        wId = sformat build (view fromDb hdRoot)
                        accIdx = myAccountId ^. hdAccountIdIx . to getHdAccountIx
                        req = V1.NewAddress Nothing accIdx (V1.WalletId wId)
                    res <- liftIO (runExceptT . runHandler' $ Handlers.newAddress layer req)
                    liftIO ((bimap identity STB res) `shouldSatisfy` isRight)

    describe "Address creation (wallet layer & kernel consistency)" $ do
        prop "layer & kernel agrees on the result" $ do
            monadicIO $ do
                res1 <- withFixture @IO $ \keystore _ Fixture{..} -> do
                    liftIO $ Keystore.insert (WalletIdHdRnd fixtureHdRootId) fixtureESK keystore
                    liftIO (Kernel.createAddress mempty fixtureAccountId fixturePw)
                res2 <- withFixture @IO $ \keystore layer Fixture{..} -> do
                    liftIO $ Keystore.insert (WalletIdHdRnd fixtureHdRootId) fixtureESK keystore
                    let (HdRootId hdRoot) = fixtureHdRootId
                        (AccountIdHdRnd myAccountId) = fixtureAccountId
                        wId = sformat build (view fromDb hdRoot)
                        accIdx = myAccountId ^. hdAccountIdIx . to getHdAccountIx
                    liftIO ((WalletLayer._pwlCreateAddress layer) (V1.NewAddress Nothing accIdx (V1.WalletId wId)))
                case res2 of
                     Left (WalletLayer.CreateAddressError err) ->
                         return $ (bimap STB STB res1) `shouldBe` (bimap STB STB (Left err))
                     Left (WalletLayer.CreateAddressAddressDecodingFailed _) ->
                         fail "Layer & Kernel mismatch: impossible error, CreateAddressAddressDecodingFailed"
                     Left (WalletLayer.CreateAddressTimeLimitReached _) ->
                         fail "The layer request exceeded the allocated time quota."
                     Right _ -> do
                         -- If we get and 'Address', let's check that this is the case also for
                         -- the kernel run. Unfortunately we cannot compare the two addresses for equality
                         -- because the random index will be generated with a seed which changes every time
                         -- as we uses random, IO-based generation deep down the guts.
                         return $ (bimap STB STB res1) `shouldSatisfy` isRight<|MERGE_RESOLUTION|>--- conflicted
+++ resolved
@@ -83,13 +83,8 @@
             => (Keystore.Keystore -> PassiveWalletLayer m -> Fixture -> IO a) -> PropertyM IO a
 withFixture cc = do
     generateFixtures <- prepareFixtures
-<<<<<<< HEAD
     liftIO $ Keystore.bracketTestKeystore noTrace $ \keystore -> do
-        WalletLayer.bracketKernelPassiveWallet devNull keystore $ \layer wallet -> do
-=======
-    liftIO $ Keystore.bracketTestKeystore $ \keystore -> do
         WalletLayer.bracketKernelPassiveWallet devNull keystore rocksDBNotAvailable $ \layer wallet -> do
->>>>>>> 658af4f0
             fixtures <- generateFixtures wallet
             cc keystore layer fixtures
 
