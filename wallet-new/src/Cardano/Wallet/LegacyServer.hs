--- conflicted
+++ resolved
@@ -16,7 +16,6 @@
 import           Pos.Crypto (ProtocolMagic)
 import           Pos.Infra.Diffusion.Types (Diffusion (..))
 import           Pos.Util.CompileInfo (compileInfo)
---import           Pos.Util.Trace (natTrace)
 import           Pos.Util.Trace.Named (TraceNamed)
 import           Pos.Wallet.Web.Mode (WalletWebMode)
 
@@ -38,37 +37,15 @@
              -> TVar NtpStatus
              -> RunMode
              -> Server WalletAPI
-<<<<<<< HEAD
-walletServer natV0 logTrace pm diffusion ntpStatus = v0Handler :<|> v1Handler
-  where
-    v0Handler    = V0.handlers logTrace natV0 pm diffusion ntpStatus
-    v1Handler    = V1.handlers logTrace natV0 pm diffusion ntpStatus
-
-
-walletDevServer
-    :: (HasConfigurations, HasCompileInfo)
-    => (forall a. WalletWebMode a -> Handler a)
-    -> TraceNamed WalletWebMode
-    -> ProtocolMagic
-    -> Diffusion WalletWebMode
-    -> TVar NtpStatus
-    -> RunMode
-    -> Server WalletDevAPI
-walletDevServer natV0 logTrace pm diffusion ntpStatus runMode = devHandler :<|> walletHandler
-  where
-    devHandler    = Dev.handlers natV0 runMode
-    walletHandler = walletServer natV0 logTrace pm diffusion ntpStatus
-=======
-walletServer natV0 pm txpConfig diffusion ntpStatus runMode =
+walletServer natV0 logTrace pm txpConfig diffusion ntpStatus runMode =
          v0Handler
     :<|> v0Handler
     :<|> v1Handler
     :<|> internalHandler
   where
-    v0Handler       = V0.handlers natV0 pm txpConfig diffusion ntpStatus
-    v1Handler       = V1.handlers natV0 pm txpConfig diffusion ntpStatus
-    internalHandler = Internal.handlers natV0 runMode
->>>>>>> 658af4f0
+    v0Handler       = V0.handlers logTrace natV0 pm txpConfig diffusion ntpStatus
+    v1Handler       = V1.handlers logTrace natV0 pm txpConfig diffusion ntpStatus
+    internalHandler = Internal.handlers logTrace natV0 runMode
 
 
 walletDocServer
