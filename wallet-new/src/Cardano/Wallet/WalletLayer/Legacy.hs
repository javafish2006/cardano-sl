{-# LANGUAGE ConstraintKinds     #-}
{-# LANGUAGE ScopedTypeVariables #-}

module Cardano.Wallet.WalletLayer.Legacy
    ( MonadLegacyWallet
    , bracketPassiveWallet
    , bracketActiveWallet
    ) where

import           Universum

import           Control.Monad.Catch (catchAll)
import           Control.Monad.IO.Unlift (MonadUnliftIO)
import           Data.Coerce (coerce)

import           Cardano.Wallet.WalletLayer.Error (WalletLayerError (..))
import           Cardano.Wallet.WalletLayer.Types (ActiveWalletLayer (..),
                     CreateAddressError (..), CreateWalletError,
                     PassiveWalletLayer (..))

import           Cardano.Wallet.API.V1.Migration (migrate)
import           Cardano.Wallet.API.V1.Migration.Types ()
import           Cardano.Wallet.API.V1.Types (Account, AccountIndex,
                     AccountUpdate, Address, BackupPhrase (..),
                     NewAccount (..), NewAddress, NewWallet (..), V1 (..),
                     Wallet, WalletId, WalletOperation (..), WalletUpdate)
import           Cardano.Wallet.Kernel.Diffusion (WalletDiffusion (..))

import           Pos.Client.KeyStorage (MonadKeys)
import           Pos.Core (ChainDifficulty)
import           Pos.Crypto (PassPhrase)

import           Pos.Util (HasLens', maybeThrow)
import           Pos.Util.Trace.Named (TraceNamed)
import           Pos.Wallet.Web.Account (GenSeed (..))
import           Pos.Wallet.Web.ClientTypes.Types (CBackupPhrase (..),
                     CWallet (..), CWalletInit (..), CWalletMeta (..))
import qualified Pos.Wallet.Web.Error.Types as V0
import           Pos.Wallet.Web.Methods.Logic (MonadWalletLogicRead)
import qualified Pos.Wallet.Web.Methods.Logic as V0
import           Pos.Wallet.Web.Methods.Restore (newWallet,
                     restoreWalletFromSeed)
import           Pos.Wallet.Web.State.State (WalletDbReader, askWalletDB,
                     askWalletSnapshot, getWalletAddresses, setWalletMeta)
import           Pos.Wallet.Web.State.Storage (getWalletInfo)
import           Pos.Wallet.Web.Tracking.Types (SyncQueue)

import           Pos.Chain.Block (Blund)
import           Pos.Core.Chrono (NE, NewestFirst (..), OldestFirst (..))


-- | Let's unify all the requirements for the legacy wallet.
type MonadLegacyWallet ctx m =
    ( WalletDbReader ctx m
    , HasLens' ctx SyncQueue
    , MonadUnliftIO m
    , MonadIO m
    , MonadThrow m
    , MonadWalletLogicRead ctx m
    , MonadKeys m
    )

-- | Initialize the passive wallet.
-- The passive wallet cannot send new transactions.
bracketPassiveWallet
    :: forall ctx m n a. (MonadMask n, MonadLegacyWallet ctx m)
    => TraceNamed m
    -> (PassiveWalletLayer m -> n a) -> n a
bracketPassiveWallet logTrace =
    bracket
        (pure passiveWalletLayer)
        (\_ -> return ())
  where
    passiveWalletLayer :: PassiveWalletLayer m
    passiveWalletLayer = PassiveWalletLayer
        { _pwlCreateWallet   = pwlCreateWallet logTrace
        , _pwlGetWalletIds   = pwlGetWalletIds
        , _pwlGetWallet      = pwlGetWallet logTrace
        , _pwlUpdateWallet   = pwlUpdateWallet logTrace
        , _pwlDeleteWallet   = pwlDeleteWallet

        , _pwlCreateAccount  = pwlCreateAccount logTrace
        , _pwlGetAccounts    = pwlGetAccounts logTrace
        , _pwlGetAccount     = pwlGetAccount logTrace
        , _pwlUpdateAccount  = pwlUpdateAccount logTrace
        , _pwlDeleteAccount  = pwlDeleteAccount

        , _pwlCreateAddress  = pwlCreateAddress
        , _pwlGetAddresses   = pwlGetAddresses

        , _pwlApplyBlocks    = pwlApplyBlocks
        , _pwlRollbackBlocks = pwlRollbackBlocks
        }


-- | Initialize the active wallet.
-- The active wallet is allowed all.
bracketActiveWallet
    :: forall m n a. (MonadMask n)
    => PassiveWalletLayer m
    -> WalletDiffusion
    -> (ActiveWalletLayer m -> n a) -> n a
bracketActiveWallet walletPassiveLayer _walletDiffusion =
    bracket
      (return activeWalletLayer)
      (\_ -> return ())
  where
    notUsed = "The activeWalletLayer is not used for the legacy handlers, " <>
              "for historical reasons. However, if you wish to use it, simply " <>
              "move the concrete implementation of your LegacyHandler(s) into " <>
              "this function."
    activeWalletLayer :: ActiveWalletLayer m
    activeWalletLayer = ActiveWalletLayer {
          walletPassiveLayer = walletPassiveLayer
        , pay          = \_ _ _ -> error notUsed
        , estimateFees = \_ _ _ -> error notUsed
        }

------------------------------------------------------------
-- Wallet
------------------------------------------------------------

pwlCreateWallet
    :: forall ctx m. (MonadLegacyWallet ctx m)
    => TraceNamed m
    -> NewWallet
    -> m (Either CreateWalletError Wallet)
<<<<<<< HEAD
pwlCreateWallet logTrace NewWallet{..} = do

=======
pwlCreateWallet NewWallet{..} = do
>>>>>>> 658af4f0
    let spendingPassword = fromMaybe mempty $ coerce newwalSpendingPassword
    let backupPhrase     = CBackupPhrase $ unBackupPhrase newwalBackupPhrase

    initMeta    <- CWalletMeta  <$> pure newwalName
                                <*> migrate newwalAssuranceLevel
                                <*> pure 0

    let walletInit = CWalletInit initMeta backupPhrase

    wallet      <- newWalletHandler newwalOperation spendingPassword walletInit
                       `catch` rethrowDuplicateMnemonic
    wId         <- migrate $ cwId wallet

    -- Get wallet or throw if missing.
    w <- maybeThrow (WalletNotFound wId) =<< pwlGetWallet logTrace wId
    return $ Right w
  where
    -- | We have two functions which are very similar.
    newWalletHandler :: WalletOperation -> PassPhrase -> CWalletInit -> m CWallet
    newWalletHandler CreateWallet  = newWallet logTrace
    newWalletHandler RestoreWallet = restoreWalletFromSeed logTrace
    -- NOTE: this is temporary solution until we get rid of V0 error handling and/or we lift error handling into types:
    --   https://github.com/input-output-hk/cardano-sl/pull/2811#discussion_r183469153
    --   https://github.com/input-output-hk/cardano-sl/pull/2811#discussion_r183472103
    rethrowDuplicateMnemonic (e :: V0.WalletError) =
        case e of
            V0.RequestError "Wallet with that mnemonics already exists" -> throwM WalletAlreadyExists
            _ -> throwM e


pwlGetWalletIds
    :: forall ctx m. (MonadLegacyWallet ctx m)
    => m [WalletId]
pwlGetWalletIds = do
    ws          <- askWalletSnapshot
    migrate $ getWalletAddresses ws

pwlGetWallet
    :: forall ctx m. (MonadLegacyWallet ctx m)
    => TraceNamed m
    -> WalletId
    -> m (Maybe Wallet)
pwlGetWallet logTrace wId = do
    ws          <- askWalletSnapshot

    cWId        <- migrate wId
    wallet      <- V0.getWallet logTrace cWId

    pure $ do
        walletInfo  <- getWalletInfo cWId ws
        migrate (wallet, walletInfo, Nothing @ChainDifficulty)

--instance Migrate (V0.CWallet, OldStorage.WalletInfo, Maybe Core.ChainDifficulty) V1.Wallet where

pwlUpdateWallet
    :: forall ctx m. (MonadLegacyWallet ctx m)
    => TraceNamed m
    -> WalletId
    -> WalletUpdate
    -> m Wallet
pwlUpdateWallet logTrace wId wUpdate = do
    walletDB    <- askWalletDB

    cWId        <- migrate wId
    cWMeta      <- migrate wUpdate

    -- Update the data
    setWalletMeta walletDB cWId cWMeta

    -- Get wallet or throw if missing.
    maybeThrow (WalletNotFound wId) =<< pwlGetWallet logTrace wId

-- | Seems silly, but we do need some sort of feedback from
-- the DB.
pwlDeleteWallet
    :: forall ctx m. (MonadLegacyWallet ctx m)
    => WalletId
    -> m Bool
pwlDeleteWallet wId = do
    cWId        <- migrate wId
    -- TODO(ks): It would be better to catch specific @Exception@.
    -- Maybe @try@?
    catchAll (const True <$> V0.deleteWallet cWId) (const . pure $ False)

------------------------------------------------------------
-- Account
------------------------------------------------------------

pwlCreateAccount
    :: forall ctx m. (MonadLegacyWallet ctx m)
    => TraceNamed m
    -> WalletId
    -> NewAccount
    -> m Account
pwlCreateAccount logTrace wId newAcc@NewAccount{..} = do

    let spendingPassword = fromMaybe mempty . fmap coerce $ naccSpendingPassword

    accInit     <- migrate (wId, newAcc)
    cAccount    <- V0.newAccount logTrace RandomSeed spendingPassword accInit

    migrate cAccount

pwlGetAccounts
    :: forall ctx m. (MonadLegacyWallet ctx m)
    => TraceNamed m
    -> WalletId
    -> m [Account]
pwlGetAccounts logTrace wId = do
    cWId        <- migrate wId
    cAccounts   <- V0.getAccounts logTrace $ Just cWId
    migrate cAccounts

pwlGetAccount
    :: forall ctx m. (MonadLegacyWallet ctx m)
    => TraceNamed m
    -> WalletId
    -> AccountIndex
    -> m (Maybe Account)
pwlGetAccount logTrace wId aId = do
    accId       <- migrate (wId, aId)
    account     <- V0.getAccount logTrace accId
    Just <$> migrate account

pwlUpdateAccount
    :: forall ctx m. (MonadLegacyWallet ctx m)
    => TraceNamed m
    -> WalletId
    -> AccountIndex
    -> AccountUpdate
    -> m Account
pwlUpdateAccount logTrace wId accIdx accUpdate = do
    newAccId    <- migrate (wId, accIdx)
    accMeta     <- migrate accUpdate
    cAccount    <- V0.updateAccount logTrace newAccId accMeta
    migrate cAccount

pwlDeleteAccount
    :: forall ctx m. (MonadLegacyWallet ctx m)
    => WalletId
    -> AccountIndex
    -> m Bool
pwlDeleteAccount wId accIdx = do
    accId <- migrate (wId, accIdx)
    catchAll (const True <$> V0.deleteAccount accId) (const . pure $ False)

------------------------------------------------------------
-- Address
------------------------------------------------------------

pwlCreateAddress :: NewAddress -> m (Either CreateAddressError Address)
pwlCreateAddress = error "Not implemented!"

pwlGetAddresses :: WalletId -> m [Address]
pwlGetAddresses = error "Not implemented!"

------------------------------------------------------------
-- Apply Block
------------------------------------------------------------

pwlApplyBlocks :: OldestFirst NE Blund -> m ()
pwlApplyBlocks = error "Not implemented!"

------------------------------------------------------------
-- Rollback Block
------------------------------------------------------------

pwlRollbackBlocks :: NewestFirst NE Blund -> m ()
pwlRollbackBlocks = error "Not implemented!"<|MERGE_RESOLUTION|>--- conflicted
+++ resolved
@@ -125,12 +125,7 @@
     => TraceNamed m
     -> NewWallet
     -> m (Either CreateWalletError Wallet)
-<<<<<<< HEAD
 pwlCreateWallet logTrace NewWallet{..} = do
-
-=======
-pwlCreateWallet NewWallet{..} = do
->>>>>>> 658af4f0
     let spendingPassword = fromMaybe mempty $ coerce newwalSpendingPassword
     let backupPhrase     = CBackupPhrase $ unBackupPhrase newwalBackupPhrase
 
