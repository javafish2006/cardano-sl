--- conflicted
+++ resolved
@@ -101,15 +101,9 @@
               -> PassiveWalletLayer Production
               -> (Diffusion WalletMode -> WalletMode a)
               -> Production a
-<<<<<<< HEAD
-runWalletMode nr wallet action =
-    Production $ runRealMode nr $ \diffusion ->
-        walletModeToRealMode wallet (action (hoistDiffusion realModeToWalletMode (walletModeToRealMode wallet) diffusion))
-=======
 runWalletMode pm nr wallet action =
     Production $ runRealMode pm nr $ \diffusion ->
-        walletModeToRealMode wallet (action (hoistDiffusion realModeToWalletMode diffusion))
->>>>>>> e24a7c11
+        walletModeToRealMode wallet (action (hoistDiffusion realModeToWalletMode (walletModeToRealMode wallet) diffusion))
 
 walletModeToRealMode :: forall a. PassiveWalletLayer Production -> WalletMode a -> RealMode () a
 walletModeToRealMode wallet ma = do
