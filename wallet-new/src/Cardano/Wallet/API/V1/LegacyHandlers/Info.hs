module Cardano.Wallet.API.V1.LegacyHandlers.Info where

import           Universum

import           Cardano.Wallet.API.Response (WalletResponse, single)
import qualified Cardano.Wallet.API.V1.Info as Info
import           Cardano.Wallet.API.V1.Migration
import           Cardano.Wallet.API.V1.Types as V1

import           Ntp.Client (NtpStatus)
import           Pos.Infra.Diffusion.Subscription.Status (ssMap)
import           Pos.Infra.Diffusion.Types (Diffusion (..))
import           Pos.Wallet.WalletMode (MonadBlockchainInfo)
import           Servant

import qualified Pos.Core as Core
import           Pos.Util.Trace.Named (TraceNamed)
import qualified Pos.Wallet.Web.ClientTypes.Types as V0
import qualified Pos.Wallet.Web.Methods.Misc as V0

-- | All the @Servant@ handlers for settings-specific operations.
handlers :: HasConfigurations
         => TraceNamed MonadV1
         -> Diffusion MonadV1
         -> TVar NtpStatus
         -> ServerT Info.API MonadV1
handlers logTrace = getInfo logTrace

-- | Returns the @dynamic@ settings for this wallet node,
-- like the local time difference (the NTP drift), the sync progress,
-- etc.
getInfo :: ( MonadIO m
           , MonadMask m
           , MonadBlockchainInfo m
           )
        => TraceNamed m
        -> Diffusion MonadV1
        -> TVar NtpStatus
        -> m (WalletResponse NodeInfo)
<<<<<<< HEAD
getInfo logTrace Diffusion{..} ntpStatus = do
    subscribers <- atomically $ readTVar (ssMap subscriptionStates)
    spV0 <- V0.syncProgress logTrace
=======
getInfo Diffusion{..} ntpStatus = do
    subscribers <- readTVarIO (ssMap subscriptionStates)
    spV0 <- V0.syncProgress
>>>>>>> 658af4f0
    syncProgress   <- migrate spV0
    timeDifference <- V0.localTimeDifference ntpStatus
    return $ single NodeInfo
        { nfoSyncProgress          = syncProgress
        , nfoSubscriptionStatus    = subscribers
        , nfoBlockchainHeight      = V1.mkBlockchainHeight . Core.getChainDifficulty <$> V0._spNetworkCD spV0
        , nfoLocalBlockchainHeight = V1.mkBlockchainHeight . Core.getChainDifficulty . V0._spLocalCD $ spV0
        , nfoLocalTimeInformation  = TimeInfo
            { timeDifferenceFromNtpServer = fmap V1.mkLocalTimeDifference timeDifference
            }
        }<|MERGE_RESOLUTION|>--- conflicted
+++ resolved
@@ -37,15 +37,9 @@
         -> Diffusion MonadV1
         -> TVar NtpStatus
         -> m (WalletResponse NodeInfo)
-<<<<<<< HEAD
 getInfo logTrace Diffusion{..} ntpStatus = do
-    subscribers <- atomically $ readTVar (ssMap subscriptionStates)
+    subscribers <- readTVarIO (ssMap subscriptionStates)
     spV0 <- V0.syncProgress logTrace
-=======
-getInfo Diffusion{..} ntpStatus = do
-    subscribers <- readTVarIO (ssMap subscriptionStates)
-    spV0 <- V0.syncProgress
->>>>>>> 658af4f0
     syncProgress   <- migrate spV0
     timeDifference <- V0.localTimeDifference ntpStatus
     return $ single NodeInfo
