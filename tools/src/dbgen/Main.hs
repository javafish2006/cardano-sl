{-# LANGUAGE FlexibleContexts    #-}
{-# LANGUAGE GADTs               #-}
{-# LANGUAGE RankNTypes          #-}
{-# LANGUAGE ScopedTypeVariables #-}
{-# LANGUAGE TemplateHaskell     #-}
{-# LANGUAGE TypeApplications    #-}

{-# OPTIONS_GHC -fno-warn-orphans #-}

module Main where

import           Universum

import           Control.Concurrent.STM (newTQueueIO)
import           Data.Default (def)
import           Data.Maybe (fromJust, isJust)
import           Data.Time.Units (fromMicroseconds)
import qualified Network.Transport.TCP as TCP
import           Options.Generic (getRecord)

import           Pos.Chain.Txp (TxpConfiguration)
import           Pos.Client.CLI (CommonArgs (..), CommonNodeArgs (..),
                     NodeArgs (..), getNodeParams, gtSscParams)
import           Pos.Core (ProtocolMagic, Timestamp (..), epochSlots)
import           Pos.DB.DB (initNodeDBs)
import           Pos.DB.Rocks.Functions (openNodeDBs)
import           Pos.DB.Rocks.Types (NodeDBs)
import           Pos.DB.Txp (txpGlobalSettings)
import           Pos.Infra.Network.CLI (NetworkConfigOpts (..))
import           Pos.Infra.Network.Types (NetworkConfig (..), Topology (..),
                     topologyDequeuePolicy, topologyEnqueuePolicy,
                     topologyFailurePolicy)
import           Pos.Infra.Reporting (noReporter)
import           Pos.Infra.Util.JsonLog.Events (jsonLogConfigFromHandle)
import           Pos.Launcher (ConfigurationOptions (..), HasConfigurations,
                     NodeResources (..), bracketNodeResources,
                     defaultConfigurationOptions, npBehaviorConfig,
                     npUserSecret, withConfigurations)
import           Pos.Util.Log (Severity (Debug), setupLogging)
import           Pos.Util.LoggerConfig (defaultInteractiveConfiguration)
import           Pos.Util.Trace.Named (TraceNamed, appendName, namedTrace)
import           Pos.Util.UserSecret (usVss)
import           Pos.Wallet.Web.Mode (WalletWebModeContext (..))
import           Pos.Wallet.Web.State.Acidic (closeState, openState)
import           Pos.Wallet.Web.State.State (WalletDB)
import           Pos.WorkMode (RealModeContext (..))

import           Pos.Tools.Dbgen.CLI (CLI (..))
import           Pos.Tools.Dbgen.Lib (generateWalletDB, loadGenSpec)
import           Pos.Tools.Dbgen.Rendering (bold, say)
import           Pos.Tools.Dbgen.Stats (showStatsAndExit, showStatsData)
import           Pos.Tools.Dbgen.Types (UberMonad)

defaultNetworkConfig :: Topology kademlia -> NetworkConfig kademlia
defaultNetworkConfig ncTopology = NetworkConfig {
      ncDefaultPort   = 3000
    , ncSelfName      = Nothing
    , ncEnqueuePolicy = topologyEnqueuePolicy ncTopology
    , ncDequeuePolicy = topologyDequeuePolicy ncTopology
    , ncFailurePolicy = topologyFailurePolicy ncTopology
    , ncTcpAddr       = TCP.Unaddressable
    , ..
    }

newRealModeContext
    :: HasConfigurations
<<<<<<< HEAD
    => TraceNamed IO
    -> ProtocolMagic
=======
    => ProtocolMagic
    -> TxpConfiguration
>>>>>>> 658af4f0
    -> NodeDBs
    -> ConfigurationOptions
    -> FilePath
    -> IO (RealModeContext ())
<<<<<<< HEAD
newRealModeContext logTrace pm dbs confOpts secretKeyPath = do
=======
newRealModeContext pm txpConfig dbs confOpts secretKeyPath = do
>>>>>>> 658af4f0
    let nodeArgs = NodeArgs {
      behaviorConfigPath = Nothing
    }
    let networkOps = NetworkConfigOpts {
          ncoTopology = Nothing
        , ncoKademlia = Nothing
        , ncoSelf     = Nothing
        , ncoPort     = 3030
        , ncoPolicies = Nothing
        , ncoBindAddress = Nothing
        , ncoExternalAddress = Nothing
        }
    let cArgs@CommonNodeArgs {..} = CommonNodeArgs {
           dbPath                 = Just "node-db"
         , rebuildDB              = True
         , cnaAssetLockPath       = Nothing
         , devGenesisSecretI      = Nothing
         , keyfilePath            = secretKeyPath
         , networkConfigOpts      = networkOps
         , jlPath                 = Nothing
         , commonArgs             = CommonArgs {
               logConfig            = Nothing
             , logPrefix            = Nothing
             , reportServers        = mempty
             , updateServers        = mempty
             , configurationOptions = confOpts
             }
         , updateLatestPath       = "update"
         , updateWithPackage      = False
         , route53Params          = Nothing
         , enableMetrics          = False
         , ekgParams              = Nothing
         , statsdParams           = Nothing
         , cnaDumpGenesisDataPath = Nothing
         , cnaDumpConfiguration   = False
         }
    -- loggerName <- askLoggerName
    nodeParams <- getNodeParams "DBGen" cArgs nodeArgs
    let vssSK = fromJust $ npUserSecret nodeParams ^. usVss
    let gtParams = gtSscParams cArgs vssSK (npBehaviorConfig nodeParams)
<<<<<<< HEAD
    bracketNodeResources @() logTrace nodeParams gtParams (txpGlobalSettings pm) (initNodeDBs pm epochSlots) $ \NodeResources{..} ->
=======
    bracketNodeResources @() nodeParams gtParams (txpGlobalSettings pm txpConfig) (initNodeDBs pm epochSlots) $ \NodeResources{..} ->
>>>>>>> 658af4f0
        RealModeContext <$> pure dbs
                        <*> pure nrSscState
                        <*> pure nrTxpState
                        <*> pure nrDlgState
                        <*> jsonLogConfigFromHandle stdout
                        <*> pure "dbgen"
                        <*> pure nrContext
                        <*> pure noReporter
                        -- <*> initQueue (defaultNetworkConfig (TopologyAuxx mempty)) Nothing


walletRunner
    :: HasConfigurations
<<<<<<< HEAD
    => TraceNamed IO
    -> ProtocolMagic
=======
    => ProtocolMagic
    -> TxpConfiguration
>>>>>>> 658af4f0
    -> ConfigurationOptions
    -> NodeDBs
    -> FilePath
    -> WalletDB
    -> UberMonad a
    -> IO a
<<<<<<< HEAD
walletRunner logTrace pm confOpts dbs secretKeyPath ws act = do
    wwmc <- WalletWebModeContext <$> pure ws
                                 <*> newTVarIO def
                                 <*> liftIO newTQueueIO
                                 <*> newRealModeContext logTrace pm dbs confOpts secretKeyPath
=======
walletRunner pm txpConfig confOpts dbs secretKeyPath ws act = do
    wwmc <- WalletWebModeContext <$> pure ws
                                 <*> newTVarIO def
                                 <*> liftIO newTQueueIO
                                 <*> newRealModeContext pm txpConfig dbs confOpts secretKeyPath
>>>>>>> 658af4f0
    runReaderT act wwmc

newWalletState :: MonadIO m => Bool -> FilePath -> m WalletDB
newWalletState recreate walletPath =
    -- If the user passed the `--add-to` option, it means we don't have
    -- to rebuild the DB, but rather append stuff into it.
    liftIO $ openState (not recreate) walletPath

-- TODO(ks): Fix according to Pos.Client.CLI.Options
newConfig :: CLI -> ConfigurationOptions
newConfig CLI{..} = defaultConfigurationOptions {
      cfoSystemStart  = Timestamp . fromMicroseconds . fromIntegral . (*) 1000000 <$> systemStart
    , cfoFilePath     = configurationPath
    , cfoKey          = toText configurationProf
    }

-- stack exec dbgen -- --config ./tools/src/dbgen/config.json --nodeDB db-mainnet --walletDB wdb-mainnet --configPath node/configuration.yaml --secretKey secret-mainnet.key --configProf mainnet_full
main :: IO ()
main = do

    cli@CLI{..} <- getRecord "DBGen"
    let cfg = newConfig cli
<<<<<<< HEAD
    lh <- setupLogging $ defaultInteractiveConfiguration Debug
    let logTrace = appendName "DBGen" $ namedTrace lh
    withConfigurations logTrace Nothing cfg $ \_ pm -> do
=======

    withConfigurations Nothing cfg $ \pm txpConfig _ -> do
>>>>>>> 658af4f0
        when showStats (showStatsAndExit walletPath)

        say $ bold "Starting the modification of the wallet..."

        showStatsData "before" walletPath

        dbs  <- openNodeDBs False nodePath -- Do not recreate!
        spec <- loadGenSpec config
        ws   <- newWalletState (isJust addTo) walletPath -- Recreate or not

<<<<<<< HEAD
        let generatedWallet = generateWalletDB logTrace cli spec
        walletRunner logTrace pm cfg dbs secretKeyPath ws generatedWallet
=======
        let generatedWallet = generateWalletDB cli spec
        walletRunner pm txpConfig cfg dbs secretKeyPath ws generatedWallet
>>>>>>> 658af4f0
        closeState ws

        showStatsData "after" walletPath<|MERGE_RESOLUTION|>--- conflicted
+++ resolved
@@ -64,22 +64,14 @@
 
 newRealModeContext
     :: HasConfigurations
-<<<<<<< HEAD
     => TraceNamed IO
     -> ProtocolMagic
-=======
-    => ProtocolMagic
     -> TxpConfiguration
->>>>>>> 658af4f0
     -> NodeDBs
     -> ConfigurationOptions
     -> FilePath
     -> IO (RealModeContext ())
-<<<<<<< HEAD
-newRealModeContext logTrace pm dbs confOpts secretKeyPath = do
-=======
-newRealModeContext pm txpConfig dbs confOpts secretKeyPath = do
->>>>>>> 658af4f0
+newRealModeContext logTrace pm txpConfig dbs confOpts secretKeyPath = do
     let nodeArgs = NodeArgs {
       behaviorConfigPath = Nothing
     }
@@ -120,11 +112,7 @@
     nodeParams <- getNodeParams "DBGen" cArgs nodeArgs
     let vssSK = fromJust $ npUserSecret nodeParams ^. usVss
     let gtParams = gtSscParams cArgs vssSK (npBehaviorConfig nodeParams)
-<<<<<<< HEAD
-    bracketNodeResources @() logTrace nodeParams gtParams (txpGlobalSettings pm) (initNodeDBs pm epochSlots) $ \NodeResources{..} ->
-=======
-    bracketNodeResources @() nodeParams gtParams (txpGlobalSettings pm txpConfig) (initNodeDBs pm epochSlots) $ \NodeResources{..} ->
->>>>>>> 658af4f0
+    bracketNodeResources @() logTrace nodeParams gtParams (txpGlobalSettings pm txpConfig) (initNodeDBs pm epochSlots) $ \NodeResources{..} ->
         RealModeContext <$> pure dbs
                         <*> pure nrSscState
                         <*> pure nrTxpState
@@ -138,32 +126,20 @@
 
 walletRunner
     :: HasConfigurations
-<<<<<<< HEAD
     => TraceNamed IO
     -> ProtocolMagic
-=======
-    => ProtocolMagic
     -> TxpConfiguration
->>>>>>> 658af4f0
     -> ConfigurationOptions
     -> NodeDBs
     -> FilePath
     -> WalletDB
     -> UberMonad a
     -> IO a
-<<<<<<< HEAD
-walletRunner logTrace pm confOpts dbs secretKeyPath ws act = do
+walletRunner logTrace pm txpConfig confOpts dbs secretKeyPath ws act = do
     wwmc <- WalletWebModeContext <$> pure ws
                                  <*> newTVarIO def
                                  <*> liftIO newTQueueIO
-                                 <*> newRealModeContext logTrace pm dbs confOpts secretKeyPath
-=======
-walletRunner pm txpConfig confOpts dbs secretKeyPath ws act = do
-    wwmc <- WalletWebModeContext <$> pure ws
-                                 <*> newTVarIO def
-                                 <*> liftIO newTQueueIO
-                                 <*> newRealModeContext pm txpConfig dbs confOpts secretKeyPath
->>>>>>> 658af4f0
+                                 <*> newRealModeContext logTrace pm txpConfig dbs confOpts secretKeyPath
     runReaderT act wwmc
 
 newWalletState :: MonadIO m => Bool -> FilePath -> m WalletDB
@@ -186,14 +162,9 @@
 
     cli@CLI{..} <- getRecord "DBGen"
     let cfg = newConfig cli
-<<<<<<< HEAD
     lh <- setupLogging $ defaultInteractiveConfiguration Debug
     let logTrace = appendName "DBGen" $ namedTrace lh
-    withConfigurations logTrace Nothing cfg $ \_ pm -> do
-=======
-
-    withConfigurations Nothing cfg $ \pm txpConfig _ -> do
->>>>>>> 658af4f0
+    withConfigurations logTrace Nothing cfg $ \pm txpConfig _ -> do
         when showStats (showStatsAndExit walletPath)
 
         say $ bold "Starting the modification of the wallet..."
@@ -204,13 +175,8 @@
         spec <- loadGenSpec config
         ws   <- newWalletState (isJust addTo) walletPath -- Recreate or not
 
-<<<<<<< HEAD
         let generatedWallet = generateWalletDB logTrace cli spec
-        walletRunner logTrace pm cfg dbs secretKeyPath ws generatedWallet
-=======
-        let generatedWallet = generateWalletDB cli spec
-        walletRunner pm txpConfig cfg dbs secretKeyPath ws generatedWallet
->>>>>>> 658af4f0
+        walletRunner logTrace pm txpConfig cfg dbs secretKeyPath ws generatedWallet
         closeState ws
 
         showStatsData "after" walletPath