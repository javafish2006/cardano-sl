{-# LANGUAGE MultiParamTypeClasses #-}

module Pos.Infra.DHT.Workers
       ( DhtWorkMode
       , dhtWorkers
       ) where

import           Universum

import qualified Data.ByteString.Lazy as BSL
import           Formatting (sformat, (%))
import           Network.Kademlia (takeSnapshot)
<<<<<<< HEAD
=======
import           System.Wlog (WithLogger, logNotice)
import           UnliftIO (MonadUnliftIO)
>>>>>>> 782b17fd

import           Pos.Binary.Class (serialize)
import           Pos.Core (HasProtocolConstants)
import           Pos.Core.Slotting (MonadSlots, flattenSlotId, slotIdF)
import           Pos.Infra.Binary.DHTModel ()
import           Pos.Infra.DHT.Constants (kademliaDumpInterval)
import           Pos.Infra.DHT.Real.Types (KademliaDHTInstance (..))
import           Pos.Infra.Diffusion.Types (Diffusion)
import           Pos.Infra.Recovery.Info (MonadRecoveryInfo, recoveryCommGuard)
import           Pos.Infra.Reporting (MonadReporting)
import           Pos.Infra.Shutdown (HasShutdownContext)
import           Pos.Infra.Slotting.Util (defaultOnNewSlotParams, onNewSlot)
import           Pos.Util.Trace.Named (TraceNamed, logNotice)

type DhtWorkMode ctx m =
    ( MonadSlots ctx m
    , MonadIO m
    , MonadUnliftIO m
    , MonadMask m
    , MonadRecoveryInfo m
    , MonadReader ctx m
    , MonadReporting m
    , HasShutdownContext ctx
    )

dhtWorkers
    :: ( DhtWorkMode ctx m
       , HasProtocolConstants
       )
    => TraceNamed m
    -> KademliaDHTInstance -> [Diffusion m -> m ()]
dhtWorkers logTrace kademliaInst@KademliaDHTInstance {..} =
    [ dumpKademliaStateWorker logTrace kademliaInst ]

dumpKademliaStateWorker
    :: ( DhtWorkMode ctx m
       , HasProtocolConstants
       )
    => TraceNamed m
    -> KademliaDHTInstance
    -> Diffusion m
    -> m ()
dumpKademliaStateWorker logTrace kademliaInst =
    \_ -> onNewSlot logTrace onsp $ \slotId ->
    when (isTimeToDump slotId) $ recoveryCommGuard logTrace "dump kademlia state" $ do
        let dumpFile = kdiDumpPath kademliaInst
        logNotice logTrace $ sformat ("Dumping kademlia snapshot on slot: "%slotIdF) slotId
        let inst = kdiHandle kademliaInst
        snapshot <- liftIO $ takeSnapshot inst
        case dumpFile of
            Just fp -> liftIO . BSL.writeFile fp . serialize $ snapshot
            Nothing -> return ()
  where
    onsp = defaultOnNewSlotParams
    isTimeToDump slotId = flattenSlotId slotId `mod` kademliaDumpInterval == 0<|MERGE_RESOLUTION|>--- conflicted
+++ resolved
@@ -10,11 +10,7 @@
 import qualified Data.ByteString.Lazy as BSL
 import           Formatting (sformat, (%))
 import           Network.Kademlia (takeSnapshot)
-<<<<<<< HEAD
-=======
-import           System.Wlog (WithLogger, logNotice)
 import           UnliftIO (MonadUnliftIO)
->>>>>>> 782b17fd
 
 import           Pos.Binary.Class (serialize)
 import           Pos.Core (HasProtocolConstants)
