--- conflicted
+++ resolved
@@ -99,12 +99,8 @@
             logInfo "Restoring DHT Instance from snapshot"
             catchErrors $
                 createKademliaFromSnapshot bindAddr extAddr kademliaConfig =<<
-<<<<<<< HEAD
                 -- TODO [CSL-2173]: Clarify
-                (either error identity . decodeFull . BS.toStrict) <$> BS.readFile dumpFile
-=======
                 (either error identity . decodeFull) <$> BS.readFile dumpFile
->>>>>>> 8721eb62
         Nothing -> do
             logInfo "Creating new DHT instance"
             catchErrors $ createKademlia bindAddr extAddr kdiKey kademliaConfig
