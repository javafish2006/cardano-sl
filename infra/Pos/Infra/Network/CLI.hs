{-# LANGUAGE ApplicativeDo  #-}
{-# LANGUAGE CPP            #-}
{-# LANGUAGE NamedFieldPuns #-}

-- following Pos.Util.UserSecret
#if !defined(mingw32_HOST_OS)
#define POSIX
#endif

-- | Command line interface for specifying the network config
module Pos.Infra.Network.CLI
       (
         NetworkConfigOpts(..)
       , NetworkConfigException(..)
       , networkConfigOption
       , externalNetworkAddressOption
       , listenNetworkAddressOption
       , ipv4ToNetworkAddress
       , intNetworkConfigOpts
       , launchStaticConfigMonitoring
         -- * Exported primarily for testing
       , readTopology
       , readPolicies
       , fromPovOf
       ) where

import           Universum

import           Control.Concurrent (Chan, newChan, readChan, writeChan)
import           Control.Exception.Safe (try)
import qualified Data.ByteString.Char8 as BS.C8
import           Data.IP (IPv4)
import qualified Data.Map.Strict as M
import           Data.Maybe (fromJust, mapMaybe)
import qualified Data.Yaml as Yaml
import           Formatting (build, sformat, shown, (%))
import           Mockable.Concurrent ()
import           Network.Broadcast.OutboundQueue (Alts, Peers, peersFromList)
import qualified Network.DNS as DNS
import qualified Network.Transport.TCP as TCP
import qualified Options.Applicative as Opt
import           Serokell.Util.OptParse (fromParsec)
<<<<<<< HEAD
=======
import           System.Wlog (LoggerNameBox, WithLogger, askLoggerName,
                     logError, logNotice, usingLoggerName)

>>>>>>> 961874f7
import qualified Pos.Infra.DHT.Real.Param as DHT (KademliaParams (..),
                     MalformedDHTKey (..), fromYamlConfig)
import           Pos.Infra.Network.DnsDomains (DnsDomains (..), NodeAddr (..))
import           Pos.Infra.Network.Types (NodeId, NodeName (..))
import qualified Pos.Infra.Network.Types as T
import           Pos.Infra.Network.Yaml (NodeMetadata (..))
import qualified Pos.Infra.Network.Yaml as Y
import           Pos.Infra.Util.TimeWarp (NetworkAddress, addrParser,
<<<<<<< HEAD
                                          addrParserNoWildcard,
                                          addressToNodeId)
import qualified Pos.Util.Log as Log
=======
                     addrParserNoWildcard, addressToNodeId)
>>>>>>> 961874f7

#ifdef POSIX
import           Pos.Infra.Util.SigHandler (Signal (..), installHandler)
#endif

----------------------------------------------------------------------------
-- Command line arguments
----------------------------------------------------------------------------

data NetworkConfigOpts = NetworkConfigOpts
    { ncoTopology        :: !(Maybe FilePath)
      -- ^ Filepath to .yaml file with the network topology
    , ncoKademlia        :: !(Maybe FilePath)
      -- ^ Filepath to .yaml config of kademlia
    , ncoSelf            :: !(Maybe NodeName)
      -- ^ Name of the current node
    , ncoPort            :: !Word16
      -- ^ Port number to use when translating IP addresses to NodeIds
    , ncoPolicies        :: !(Maybe FilePath)
      -- DOCUMENT THIS FIELD
    , ncoBindAddress     :: !(Maybe NetworkAddress)
      -- ^ A node may have a bind address which differs from its external
      -- address.
    , ncoExternalAddress :: !(Maybe NetworkAddress)
      -- ^ A node must be addressable on the network.
    } deriving (Show)

----------------------------------------------------------------------------
-- Parser
----------------------------------------------------------------------------

networkConfigOption :: Opt.Parser NetworkConfigOpts
networkConfigOption = do
    ncoTopology <-
        optional $ Opt.strOption $
        mconcat
            [ Opt.long "topology"
            , Opt.metavar "FILEPATH"
            , Opt.help "Path to a YAML file containing the network topology"
            ]
    ncoKademlia <-
        optional $ Opt.strOption $
        mconcat
            [ Opt.long "kademlia"
            , Opt.metavar "FILEPATH"
            , Opt.help
                  "Path to a YAML file containing the kademlia configuration"
            ]
    ncoSelf <-
        optional $ Opt.option (fromString <$> Opt.str) $
        mconcat
            [ Opt.long "node-id"
            , Opt.metavar "NODE_ID"
            , Opt.help "Identifier for this node within the network"
            ]
    ncoPort <-
        Opt.option Opt.auto $
        mconcat
            [ Opt.long "default-port"
            , Opt.metavar "PORT"
            , Opt.help "Port number for IP address to node ID translation"
            , Opt.value 3000
            ]
    ncoPolicies <-
        Opt.optional $ Opt.strOption $
        mconcat
            [ Opt.long "policies"
            , Opt.metavar "FILEPATH"
            , Opt.help "Path to a YAML file containing the network policies"
            ]
    ncoExternalAddress <- optional $ externalNetworkAddressOption Nothing
    ncoBindAddress <- optional $ listenNetworkAddressOption Nothing
    pure $ NetworkConfigOpts {..}

externalNetworkAddressOption :: Maybe NetworkAddress -> Opt.Parser NetworkAddress
externalNetworkAddressOption na =
    Opt.option (fromParsec addrParserNoWildcard) $
            Opt.long "address"
         <> Opt.metavar "IP:PORT"
         <> Opt.help helpMsg
         <> Opt.showDefault
         <> maybe mempty Opt.value na
  where
    helpMsg = "IP and port of external address. "
        <> "Please make sure these IP and port (on which node is running) are accessible "
        <> "otherwise proper work of CSL isn't guaranteed. "
        <> "0.0.0.0 is not accepted as a valid host."

listenNetworkAddressOption :: Maybe NetworkAddress -> Opt.Parser NetworkAddress
listenNetworkAddressOption na =
    Opt.option (fromParsec addrParser) $
            Opt.long "listen"
         <> Opt.metavar "IP:PORT"
         <> Opt.help helpMsg
         <> Opt.showDefault
         <> maybe mempty Opt.value na
  where
    helpMsg = "IP and port on which to bind and listen. Please make sure these IP "
        <> "and port are accessible, otherwise proper work of CSL isn't guaranteed."

----------------------------------------------------------------------------
-- Defaults
----------------------------------------------------------------------------

-- | The topology we assume when no topology file is specified
defaultTopology :: Y.Topology
defaultTopology =
    Y.TopologyBehindNAT
    { topologyValency = 1
    , topologyFallbacks = 1
    , topologyDnsDomains = defaultDnsDomains
    }

-- | The default DNS domains used for relay discovery
--
-- TODO: Give this a proper value
defaultDnsDomains :: DnsDomains DNS.Domain
defaultDnsDomains = DnsDomains [
      [NodeAddrDNS "todo.defaultDnsDomain.com" Nothing]
    ]

----------------------------------------------------------------------------
-- Monitor for static peers
----------------------------------------------------------------------------

data MonitorEvent
    = MonitorRegister (Peers NodeId -> IO ())
    | MonitorSIGHUP

-- | Monitor for changes to the static config
monitorStaticConfig ::
    (MonadCatch m, MonadIO m) =>
       NetworkConfigOpts
    -> Log.LoggingHandler
    -> NodeMetadata -- ^ Original metadata (at startup)
    -> Peers NodeId -- ^ Initial value
    -> m T.StaticPeers
monitorStaticConfig cfg@NetworkConfigOpts{..} lh origMetadata initPeers = do
    --lname <- Log.askLoggerName' lh
    let lname = "monitor"
    events :: Chan MonitorEvent <- liftIO newChan

#ifdef POSIX
    liftIO $ installHandler SigHUP $ writeChan events MonitorSIGHUP
#endif

    return T.StaticPeers {
        T.staticPeersOnChange = writeChan events . MonitorRegister
      , T.staticPeersMonitoring = Log.usingLoggerName lh lname $ loop events initPeers []
      }
  where
    loop :: (MonadCatch m, Log.WithLogger m) =>
         Chan MonitorEvent
         -> Peers NodeId
         -> [Peers NodeId -> IO ()]
         -> m ()
    loop events peers handlers = liftIO (readChan events) >>= \case
        MonitorRegister handler -> do
            runHandler peers handler -- Call new handler with current value
            loop events peers (handler:handlers)
        MonitorSIGHUP -> do
            let fp = fromJust ncoTopology
            mParsedTopology <- try $ liftIO $ readTopology fp
            case mParsedTopology of
              Right (Y.TopologyStatic allPeers) -> do
                (newMetadata, newPeers, _) <-
                    liftIO $ fromPovOf cfg allPeers

                unless (nmType newMetadata == nmType origMetadata) $
                    Log.logError $ changedType fp
                unless (nmKademlia newMetadata == nmKademlia origMetadata) $
                    Log.logError $ changedKademlia fp
                unless (nmMaxSubscrs newMetadata == nmMaxSubscrs origMetadata) $
                    Log.logError $ changedMaxSubscrs fp

                mapM_ (runHandler newPeers) handlers
                Log.logNotice $ sformat "SIGHUP: Re-read topology"
                loop events newPeers handlers
              Right _otherTopology -> do
                Log.logError $ changedFormat fp
                loop events peers handlers
              Left ex -> do
                Log.logError $ readFailed fp ex
                loop events peers handlers

    runHandler :: (MonadCatch m, Log.WithLogger m) => forall t . t -> (t -> IO ()) -> m ()
    runHandler it handler = do
        mu <- liftIO $ try (handler it)
        case mu of
          Left  ex -> Log.logError $ handlerError ex
          Right () -> return ()

    changedFormat, changedType, changedKademlia :: FilePath -> Text
    changedFormat     = sformat $ "SIGHUP ("%shown%"): Cannot dynamically change topology."
    changedType       = sformat $ "SIGHUP ("%shown%"): Cannot dynamically change own node type."
    changedKademlia   = sformat $ "SIGHUP ("%shown%"): Cannot dynamically start/stop Kademlia."
    changedMaxSubscrs = sformat $ "SIGHUP ("%shown%"): Cannot dynamically change maximum number of subscribers."

    readFailed :: FilePath -> SomeException -> Text
    readFailed = sformat $ "SIGHUP: Failed to read " % shown % ": " % shown % ". Ignored."

    handlerError :: SomeException -> Text
    handlerError = sformat $
        "Exception thrown by staticPeersOnChange handler: " % shown % ". Ignored."

launchStaticConfigMonitoring ::
       (MonadIO m) => T.Topology k -> m ()
launchStaticConfigMonitoring topology = liftIO action
  where
    action =
        case topology of
            T.TopologyCore {topologyStaticPeers = T.StaticPeers {..}} ->
                staticPeersMonitoring
            T.TopologyRelay {topologyStaticPeers = T.StaticPeers {..}} ->
                staticPeersMonitoring
            _ -> pass

----------------------------------------------------------------------------
-- Interpreter
----------------------------------------------------------------------------

-- | Interpreter for the network config opts
intNetworkConfigOpts ::
       forall m.
       ( MonadCatch m
       , MonadIO m
       )
    => NetworkConfigOpts
    -> Log.LoggingHandler
    -> m (T.NetworkConfig DHT.KademliaParams)
intNetworkConfigOpts cfg@NetworkConfigOpts{..} lh = do
    parsedTopology <-
        case ncoTopology of
            Nothing -> pure defaultTopology
            Just fp -> liftIO $ readTopology fp
    (ourTopology, tcpAddr) <- case parsedTopology of
        Y.TopologyStatic{..} -> do
            (md@NodeMetadata{..}, initPeers, kademliaPeers) <-
                liftIO $ fromPovOf cfg topologyAllPeers
            --loggerName <- Log.askLoggerName
            topologyStaticPeers <-
                --liftIO . Log.usingLoggerName loggerName $
                  monitorStaticConfig cfg lh md initPeers
            -- If kademlia is enabled here then we'll try to read the configuration
            -- file. However it's not necessary that the file exists. If it doesn't,
            -- we can fill in some sensible defaults using the static routing and
            -- kademlia flags for other nodes.
            topologyOptKademlia <-
                if nmKademlia
                then liftIO getKademliaParamsFromFile >>= \case
                    Right kparams -> return $ Just kparams
                    Left MissingKademliaConfig ->
                        let ekparams' = getKademliaParamsFromStatic kademliaPeers
                        in  either (throwM . CannotParseKademliaConfig . Left)
                                   (return . Just)
                                   ekparams'
                    Left err -> throwM err
                else do when (isJust ncoKademlia) $
                            throwM $ RedundantCliParameter $
                            "TopologyStatic doesn't require kademlia, but it was passed"
                        pure Nothing
            topology <- case nmType of
                T.NodeCore  -> return T.TopologyCore{..}
                T.NodeRelay -> return T.TopologyRelay {
                                 topologyStaticPeers,
                                 topologyDnsDomains = nmSubscribe,
                                 topologyValency    = nmValency,
                                 topologyFallbacks  = nmFallbacks,
                                 topologyOptKademlia,
                                 topologyMaxSubscrs = nmMaxSubscrs
                               }
                T.NodeEdge  -> throwM NetworkConfigSelfEdge
            tcpAddr <- createTcpAddr topologyOptKademlia
            pure (topology, tcpAddr)
        Y.TopologyBehindNAT{..} -> do
          -- Behind-NAT topology claims no address for the transport, and also
          -- throws an exception if the --listen parameter is given, to avoid
          -- confusion: if a user gives a --listen parameter then they probably
          -- think the program will bind a socket.
          whenJust ncoKademlia $ const $ throwM $
              RedundantCliParameter
              "BehindNAT topology is used, so no kademlia config is expected"
          when (isJust ncoBindAddress) $ throwM $ RedundantCliParameter $
              "BehindNAT topology is used, no bind address is expected"
          when (isJust ncoExternalAddress) $ throwM $ RedundantCliParameter $
              "BehindNAT topology is used, no external address is expected"
          pure (T.TopologyBehindNAT{..}, TCP.Unaddressable)
        Y.TopologyP2P{..} -> do
          kparams <- either throwM return =<< liftIO getKademliaParamsFromFile
          tcpAddr <- createTcpAddr (Just kparams)
          pure ( T.TopologyP2P{topologyKademlia = kparams, ..}
               , tcpAddr )
        Y.TopologyTraditional{..} -> do
              kparams <- either throwM return =<< liftIO getKademliaParamsFromFile
              tcpAddr <- createTcpAddr (Just kparams)
              pure ( T.TopologyTraditional{topologyKademlia = kparams, ..}
                   , tcpAddr )

    (enqueuePolicy, dequeuePolicy, failurePolicy) <- case ncoPolicies of
        -- If no policy file is given we just use the default derived from the
        -- topology.
        Nothing -> return
            ( T.topologyEnqueuePolicy ourTopology
            , T.topologyDequeuePolicy ourTopology
            , T.topologyFailurePolicy ourTopology
            )
        -- A policy file is given: the topology-derived defaults are ignored
        -- and we take the complete policy description from the file.
        Just fp -> liftIO $ Y.fromStaticPolicies <$> readPolicies fp

    let networkConfig = T.NetworkConfig
            { ncTopology      = ourTopology
            , ncDefaultPort   = ncoPort
            , ncSelfName      = ncoSelf
            , ncEnqueuePolicy = enqueuePolicy
            , ncDequeuePolicy = dequeuePolicy
            , ncFailurePolicy = failurePolicy
            , ncTcpAddr       = tcpAddr
            }

    pure networkConfig
  where
    -- Creates transport params out of config. If kademlia config is
    -- specified, kademlia external address should match external
    -- address of transport (which will be checked in this function).
    createTcpAddr :: Maybe DHT.KademliaParams -> m TCP.TCPAddr
    createTcpAddr kademliaBind = do
        let kademliaExternal :: Maybe NetworkAddress
            kademliaExternal = DHT.kpExternalAddress =<< kademliaBind
        bindAddr@(bindHost, bindPort) <-
            maybe (throwM MissingBindAddress) pure ncoBindAddress
        whenJust ((,) <$> kademliaExternal <*> ncoExternalAddress) $ \(kademliaEx::NetworkAddress,paramEx::NetworkAddress) ->
            when (kademliaEx /= paramEx) $
            throwM $ InconsistentParameters $
            sformat ("Kademlia network address is "%build%
                     " but external address passed in cli is "%build%
                     ". They must be the same")
                    kademliaEx
                    paramEx
        let (externalHost, externalPort) = fromMaybe bindAddr ncoExternalAddress
        let tcpHost = BS.C8.unpack bindHost
            tcpPort = show bindPort
            tcpMkExternal = const (BS.C8.unpack externalHost, show externalPort)
        pure $ TCP.Addressable $ TCP.TCPAddrInfo tcpHost tcpPort tcpMkExternal

    -- Come up with kademlia parameters, possibly giving 'Left' in case
    -- there's no configuration file path given, or if it couldn't be parsed.
    getKademliaParamsFromFile
        :: IO (Either NetworkConfigException DHT.KademliaParams)
    getKademliaParamsFromFile = case ncoKademlia of
        Nothing -> pure $ Left MissingKademliaConfig
        Just fp -> do
            kconf <- parseKademlia fp
            pure $ first (CannotParseKademliaConfig . Left . DHT.MalformedDHTKey)
                         (DHT.fromYamlConfig kconf)

    -- Derive kademlia parameters from the set of kademlia-enabled peers. They
    -- are used as the initial peers, and everything else is unspecified, and will
    -- be defaulted.
    getKademliaParamsFromStatic
        :: [Y.KademliaAddress]
        -> Either DHT.MalformedDHTKey DHT.KademliaParams
    -- Since 'Nothing' is given for the kpId, it's impossible to get a 'Left'
    getKademliaParamsFromStatic kpeers =
        first DHT.MalformedDHTKey $
        DHT.fromYamlConfig $ Y.KademliaParams
            { Y.kpId              = Nothing
            , Y.kpPeers           = kpeers
            , Y.kpAddress         = Nothing
            , Y.kpBind            = Nothing
            , Y.kpExplicitInitial = Nothing
            , Y.kpDumpFile        = Nothing
            }

-- | Perspective on 'AllStaticallyKnownPeers' from the point of view of
-- a single node.
--
-- First component is this node's metadata.
-- Second component is the set of all known peers (routes included).
-- Third component is the set of addresses of peers running kademlia.
--   If this node runs kademlia, its address will appear as the last entry in
--   the list.
fromPovOf :: NetworkConfigOpts
          -> Y.AllStaticallyKnownPeers
          -> IO (NodeMetadata, Peers NodeId, [Y.KademliaAddress])
fromPovOf cfg@NetworkConfigOpts{..} allPeers = case ncoSelf of
    Nothing   -> throwM NetworkConfigSelfUnknown
    Just self -> T.initDnsOnUse $ \resolve -> do
        selfMetadata <- metadataFor allPeers self
        resolved     <- resolvePeers resolve (Y.allStaticallyKnownPeers allPeers)
        routes       <- mkRoutes (second addressToNodeId <$> resolved) (Y.nmRoutes selfMetadata)
        let directory     = M.fromList (map (\(a, b) -> (addressToNodeId b, a)) (M.elems resolved))
            hasKademlia   = M.filter nmKademlia (Y.allStaticallyKnownPeers allPeers)
            selfKademlia  = M.member self hasKademlia
            otherKademlia = M.delete self hasKademlia
            -- Linter claims that
            --   [self | selfKademlia]
            -- is more readable than
            --   if selfKademlia then [self] else []
            allKademlia   = M.keys otherKademlia ++ [self | selfKademlia]

            kademliaPeers =
                mkKademliaAddress . snd <$>
                mapMaybe (\name -> M.lookup name resolved) allKademlia
        pure (selfMetadata, peersFromList directory routes, kademliaPeers)
  where

    mkKademliaAddress :: NetworkAddress -> Y.KademliaAddress
    mkKademliaAddress (addr, port) = Y.KademliaAddress
        { Y.kaHost = BS.C8.unpack addr
        , Y.kaPort = port
        }

    -- Use the name/metadata association to come up with types and
    -- addresses for each name.
    resolvePeers :: T.Resolver
                 -> Map NodeName Y.NodeMetadata
                 -> IO (Map NodeName (T.NodeType, NetworkAddress))
    resolvePeers resolve = M.traverseWithKey (resolvePeer resolve)

    resolvePeer :: T.Resolver -> NodeName -> Y.NodeMetadata -> IO (T.NodeType, NetworkAddress)
    resolvePeer resolve name metadata =
        (typ,) <$> resolveNodeAddr cfg resolve (name, addr)
      where
        typ  = nmType metadata
        addr = nmAddress metadata

    -- Given a NodeName directory (see 'resolvePeers'), fill in the NodeRoutes
    -- by looking up the relevant names.
    -- It's assumed that each name in a list of alternatives has the same
    -- type.
    mkRoutes :: Map NodeName (T.NodeType, NodeId) -> Y.NodeRoutes -> IO [(T.NodeType, Alts NodeId)]
    mkRoutes directory (Y.NodeRoutes routes) = mapM (mkAlts directory) routes

    mkAlts :: Map NodeName (T.NodeType, NodeId) -> Alts NodeName -> IO (T.NodeType, Alts NodeId)
    mkAlts _ [] = throwM $ EmptyListOfAltsFor (fromJust ncoSelf)
    mkAlts directory names@(name:_) = do
      -- Use the type associated to the first name, and assume all alts have
      -- same type.
      -- TODO we could easily check that using
      --
      --   mapM (resolveName directory) names :: IO (NodeType, NodeId)
      --
      -- and throw an exception if there's a mismatch.
      typ  <- fmap fst . resolveName directory $ name
      nids <- mapM (fmap snd . resolveName directory) names
      return (typ, nids)

    resolveName :: Map NodeName t -> NodeName -> IO t
    resolveName directory name = case M.lookup name directory of
      Nothing -> throwM $ UndefinedNodeName name
      Just t  -> return t


-- | Resolve node name to IP address
--
-- We do this when reading the topology file so that we detect DNS problems
-- early, and so that we are using canonical addresses (IP addresses) for
-- node IDs.
--
-- NOTE: This is /only/ used for core or edge nodes (nodes with a statically
-- configured set of peers). For such nodes it makes sense to detect DNS
-- problems at startup. For behind NAT nodes we do not do any resolution at
-- this point; instead, it happens dynamically in the subscription worker.
-- This is important; in user applications we certainly don't want to prevent
-- the application from starting up because of DNS problems at startup.
--
-- TODO: Support re-reading this file after SIGHUP.
resolveNodeAddr :: NetworkConfigOpts
                -> T.Resolver
                -> (NodeName, NodeAddr (Maybe DNS.Domain))
                -> IO NetworkAddress
resolveNodeAddr cfg _ (_, NodeAddrExact addr mPort) = do
    let port = fromMaybe (ncoPort cfg) mPort
    return (encodeUtf8 @String . show $ addr, port)
resolveNodeAddr cfg resolve (name, NodeAddrDNS mHost mPort) = do
    let host = fromMaybe (nameToDomain name)         mHost
        port = fromMaybe (ncoPort cfg) mPort

    mAddrs <- resolve host
    case mAddrs of
      Left err            -> throwM $ NetworkConfigDnsError host err
      Right []            -> throwM $ CannotResolve name
      Right addrs@(_:_:_) -> throwM $ NoUniqueResolution name addrs
      Right [addr]        -> return $ ipv4ToNetworkAddress addr port
  where
    nameToDomain :: NodeName -> DNS.Domain
    nameToDomain (NodeName n) = BS.C8.pack (toString n)

ipv4ToNetworkAddress :: IPv4 -> Word16 -> NetworkAddress
ipv4ToNetworkAddress addr port = (BS.C8.pack (show addr), port)

metadataFor :: Y.AllStaticallyKnownPeers -> NodeName -> IO Y.NodeMetadata
metadataFor (Y.AllStaticallyKnownPeers allPeers) node =
    case M.lookup node allPeers of
        Nothing       -> throwM $ UndefinedNodeName node
        Just metadata -> return metadata

readTopology :: FilePath -> IO Y.Topology
readTopology fp = Yaml.decodeFileEither fp >>= \case
    Left  err      -> throwM $ CannotParseNetworkConfig err
    Right topology -> return topology

readPolicies :: FilePath -> IO Y.StaticPolicies
readPolicies fp = Yaml.decodeFileEither fp >>= \case
    Left  err            -> throwM $ CannotParsePolicies err
    Right staticPolicies -> return staticPolicies

parseKademlia :: FilePath -> IO Y.KademliaParams
parseKademlia fp = Yaml.decodeFileEither fp >>= \case
    Left  err      -> throwM $ CannotParseKademliaConfig (Right err)
    Right kademlia -> return kademlia

----------------------------------------------------------------------------
-- Errors
----------------------------------------------------------------------------

-- | Something is wrong with the network configuration
--
-- NOTE: Behind NAT nodes are not given an explicit network configuration file,
-- but instead rely on the default topology. These exceptions should never be
-- thrown for behind NAT nodes, as we don't want to prevent the user application
-- from starting up.
data NetworkConfigException =
    -- | We cannot parse the topology .yaml file
    CannotParseNetworkConfig Yaml.ParseException

    -- | A Kademlia configuration file is expected but was not specified.
  | MissingKademliaConfig

    -- | Address to bind on is missing in CLI.
  | MissingBindAddress

    -- | Some passed parameters can't be used together.
  | InconsistentParameters Text

    -- | Some CLI parameter is redundant.
  | RedundantCliParameter Text

    -- | We cannot parse the kademlia .yaml file
  | CannotParseKademliaConfig (Either DHT.MalformedDHTKey Yaml.ParseException)

    -- | A policy description .yaml was specified but couldn't be parsed.
  | CannotParsePolicies Yaml.ParseException

    -- | We use a set of statically known peers but we weren't given the
    -- name of the current node
  | NetworkConfigSelfUnknown

    -- | We resolved our name under static configuration to be an edge node.
    -- This indicates a programmer error.
  | NetworkConfigSelfEdge

    -- | The .yaml file contains a node name which is undefined
  | UndefinedNodeName NodeName

    -- | The static routes for a node contains an empty list of alternatives
  | EmptyListOfAltsFor NodeName

    -- | Something went wrong during node name resolution
  | NetworkConfigDnsError DNS.Domain DNS.DNSError

    -- | Could not resolve a node name to an IP address
  | CannotResolve NodeName

    -- | DNS returned multiple IP addresses for the give node name
    --
    -- This is no good because we need canonical node IDs.
  | NoUniqueResolution NodeName [IPv4]

  deriving (Show)

instance Exception NetworkConfigException<|MERGE_RESOLUTION|>--- conflicted
+++ resolved
@@ -39,13 +39,6 @@
 import qualified Network.DNS as DNS
 import qualified Network.Transport.TCP as TCP
 import qualified Options.Applicative as Opt
-import           Serokell.Util.OptParse (fromParsec)
-<<<<<<< HEAD
-=======
-import           System.Wlog (LoggerNameBox, WithLogger, askLoggerName,
-                     logError, logNotice, usingLoggerName)
-
->>>>>>> 961874f7
 import qualified Pos.Infra.DHT.Real.Param as DHT (KademliaParams (..),
                      MalformedDHTKey (..), fromYamlConfig)
 import           Pos.Infra.Network.DnsDomains (DnsDomains (..), NodeAddr (..))
@@ -54,13 +47,9 @@
 import           Pos.Infra.Network.Yaml (NodeMetadata (..))
 import qualified Pos.Infra.Network.Yaml as Y
 import           Pos.Infra.Util.TimeWarp (NetworkAddress, addrParser,
-<<<<<<< HEAD
-                                          addrParserNoWildcard,
-                                          addressToNodeId)
+                     addrParserNoWildcard, addressToNodeId)
 import qualified Pos.Util.Log as Log
-=======
-                     addrParserNoWildcard, addressToNodeId)
->>>>>>> 961874f7
+import           Serokell.Util.OptParse (fromParsec)
 
 #ifdef POSIX
 import           Pos.Infra.Util.SigHandler (Signal (..), installHandler)
